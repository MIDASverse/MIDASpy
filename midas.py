--- conflicted
+++ resolved
@@ -1,1331 +1,1304 @@
-
-#
-# Licensed under the Apache License, Version 2.0 (the "License");
-# you may not use this file except in compliance with the License.
-# You may obtain a copy of the License at
-#
-#     http://www.apache.org/licenses/LICENSE-2.0
-#
-# Unless required by applicable law or agreed to in writing, software
-# distributed under the License is distributed on an "AS IS" BASIS,
-# WITHOUT WARRANTIES OR CONDITIONS OF ANY KIND, either express or implied.
-# See the License for the specific language governing permissions and
-# limitations under the License.
-# ==============================================================================
-
-import matplotlib.pyplot as plt
-import numpy as np
-import pandas as pd
-import tensorflow as tf
-from sklearn.metrics import mean_squared_error as mse
-
-class MIDAS(object):
-class Midas(object):
-  """
-  Welcome, and thank you for downloading your new script! Thank you for choosing
-  MIDAS, the missing data solution of the present - today!
-
-  Japes aside, a few points to note.
-
-  For now, all input must take the form of a Pandas DataFrame. Pandas is the only
-  library with the kind of flexible indexing that I required. While it might not
-  be as fast as a pure Numpy based solution, it is still quite fast - and allows
-  for mask-based indexing and reindexing.
-
-  All categorical variables have to be converted to onehot before the algorithm
-  can process anything. I might integrate this process into the workflow later,
-  should pandas get a reverse_dummies function that would allow the reverse
-  transform. This will also change when I implement embedding for sparse variables.
-
-  Neural networks are unpredictable models, where things as small as scaling method
-  may have major implications for inference. Try to scale to between 0 and 1, or
-  between -1 and 1, as this will help the weight updates be more gradual (and thus
-  the learned representation will be more accurate). By the same token, feel
-  free to experiment.
-
-  The general form of a call to MIDAS takes the following form:
-
-    imputer.build_model(data)
-    imputer.generate_samples()
-    for dataset in imputer.output_list:
-      print(dataset)
-
-  Of course, the specifics of how the data is generated and accessed depends on
-  the intended application.
-
-  Very little of the tech and research behind this project is my own work. Most
-  of it is based on Larochelle's work on denoising autoencoders, Gal's work on
-  Bayesian dropout and the combined questions/answers of the internet's data
-  science community. I'm just the guy who put it together and made it work. Full
-  credit goes to all those people whose ideas kept me up at 2am, coding.
-
-  This is my first programming project. Feedback, contributions and criticism
-  equally welcomed.
-
-  https://github.com/Oracen/MIDAS
-  """
-
-  def __init__(self,
-               layer_structure= [256, 256, 256],
-               learn_rate= 1e-4,
-               input_drop= 0.8,
-               train_batch = 16,
-               savepath= 'tmp/MIDAS',
-               seed= None,
-               loss_scale= 1,
-               init_scale= 1,
-               softmax_adj= 1,
-               ):
-    """
-    Initialiser. Called separately to 'build_model' to allow for out-of-memory
-    datasets. All key hyperparameters are entered at this stage, as the model
-    construction methods only deal with the dataset.
-
-    Args:
-      layer_structure: List of integers. Specifies the pattern by which the model
-      contstruction methods will instantiate a neural network. For reference, the
-      default layer structure is a three-layer network, with each layer containing
-      256 units. Larger networks can learn more complex representations of data,
-      but also require longer and longer training times. Due to the large degree
-      of regularisation used by MIDAS, making a model "too big" is less of a problem
-      than making it "too small". If training time is relatively quick, but you
-      want improved performance, try increasing the size of the layers or, as an
-      alternative, add more layers. (More layers generally corresponds to learning
-      more complex relationships.) As a rule of thumb, I keep the layers to powers
-      of two - not only does this narrow my range of potential size values to
-      search through, but apparently also helps with network assignment to memory.
-
-      learn_rate: Float. This specifies the default learning rate behaviour for
-      the training stage. In general, larger numbers will give faster training,
-      smaller numbers more accurate results. If a cost is exploding (ie. increasing
-      rather than decreasing), then the first solution tried ought to be reducing
-      the learning rate.
-
-      input_drop: Float between 0 and 1. The 'keep' probability of each input
-      column per training batch. A higher value will allow more data into MIDAS
-      per draw, while a lower number seems to render the aggregated posterior
-      more robust to bias from the data. (This effect will require further
-      investigation, but the central tendency of the posterior seems to fall
-      closer to the true value.) Empirically, a number between 0.7 and 0.95 works
-      best. Numbers close to 1 reduce or eliminate the regularising benefits of
-      input noise, as well as converting the model to a simple neural network
-      regression.
-
-      train_batch: Integer. The batch size of each training pass. Larger batches
-      mean more stable loss, as biased sampling is less likely to present an issue.
-      However, the noise generated from smaller batches, as well as the greater
-      number of training updates per epoch, allows the algorithm to converge to
-      better optima. Research suggests the ideal number lies between 8 and 512
-      observations per batch. I've found that 16 seems to be ideal, and would
-      only consider reducing it on enormous datasets where memory management is
-      a concern.
-
-      savepath: String. Specifies the location to which Tensorflow will save the
-      trained model.
-
-      seed: Integer. Initialises the pseudorandom number generator to a set
-      value. Important if you want your results to be reproducible.
-
-      loss_scale: Float. Instantiates a constant to multiply the loss function
-      by. If there are a large number of losses, this is a method that can be used
-      to attempt to prevent overtraining while also allowing for a larger learning
-      rate. With general SGD, this would be equivalent to a modifier of the learn
-      rate, but this interacts differently with AdaM due to its adaptive learn
-      rate. Useful only in some circumstances.
-
-      init_scale: Float. MIDAS is initialised with a variant of Xavier initialisation,
-      where a numerator of 1 is used instead of a 6. For deeper networks, larger
-      values might be useful to prevent dying gradients - although with ELU
-      activations, this is less of a concern. Can be reduced if early training
-      is characterised by exploding gradients.
-
-      softmax_adj: Float. As categorical clusters each require its own softmax
-      cost function, they quickly outnumber the other variables. Should continuous
-      or binary variables not train well, while softmax error is smoothly decreasing,
-      try using a number less than 1 to scale the loss of the softmaxes down. A
-      useful rule of thumb seems to be 1/(number of softmaxes) to use the averaged
-      softmax loss.
-
-    Returns:
-      Self
-
-
-
-    """
-    self.layer_structure = layer_structure
-    self.learn_rate = learn_rate
-    self.input_drop = input_drop
-    self.model_built = False
-    self.savepath = savepath
-    self.model = None
-    self.additional_data = None
-    self.train_batch = train_batch
-    self.seed = None
-    self.input_is_pipeline = False
-    self.input_pipeline = None
-    self.loss_scale = loss_scale
-    self.init_scale = init_scale
-    self.softmax_adj = softmax_adj
-
-
-  def _batch_iter(self,
-                  train_data,
-                  na_mask,
-                  b_size = 16):
-    """
-    Function for handling the batch feeds for training loops
-    """
-    indices = np.arange(train_data.shape[0])
-    np.random.shuffle(indices)
-
-    for start_idx in range(0, train_data.shape[0] - b_size + 1, b_size):
-      excerpt = indices[start_idx:start_idx + b_size]
-      if self.additional_data is None:
-        yield train_data[excerpt], na_mask[excerpt]
-      else:
-        yield train_data[excerpt], na_mask[excerpt], self.additional_data.values[excerpt]
-
-  def _batch_iter_output(self,
-                  train_data,
-                  b_size = 256):
-    indices = np.arange(train_data.shape[0])
-    """
-    Identical to _batch_iter(), although designed for a single datasource
-    """
-
-    for start_idx in range(0, train_data.shape[0], b_size):
-      excerpt = indices[start_idx:start_idx + b_size]
-      if self.additional_data is None:
-        yield train_data[excerpt]
-      else:
-        yield train_data[excerpt], self.additional_data.values[excerpt]
-
-  def _build_layer(self,
-                   X,
-                   weight_matrix,
-                   bias_vec,
-                   dropout_rate= 0.5,
-                   output_layer= False):
-    """
-    Constructs layers for the build function
-    """
-    X_tx = tf.matmul(tf.nn.dropout(X, dropout_rate), weight_matrix) + bias_vec
-    if output_layer:
-      return X_tx
-    else:
-      return tf.nn.elu(X_tx)
-
-  def _build_variables(self,
-                       weights,
-                       biases,
-                       num_in,
-                       num_out,
-                       scale= 1):
-    """
-    Custom initialiser for a weights, using a variation on Xavier initialisation
-    with smaller starting weights. Allows for faster convergence on low learn
-    rates, useful in the presence of multiple loss functions
-    """
-    weights.append(tf.Variable(tf.truncated_normal([num_in, num_out],
-                                                   mean = 0,
-                                                   stddev = scale / np.sqrt(num_in + num_out))))
-    biases.append(tf.Variable(tf.zeros([num_out]))) #Bias can be zero
-    return weights, biases
-
-  def _sort_cols(self,
-                 data,
-                 subset):
-    """
-    This function is used to sequence the columns of the dataset, so as to be in
-    the order [Continuous data], [Binary data], [Categorical data]. It simply
-    rearranges a column, done functionally to minimise memory overhead
-    """
-    data_1 = data[subset]
-    data_0 = data.drop(subset, axis= 1)
-    chunk = data_1.shape[1]
-    return pd.concat([data_0, data_1], axis= 1), chunk
-
-  def build_model(self,
-                imputation_target,
-                categorical_columns= None,
-                softmax_columns= None,
-                unsorted= True,
-                additional_data = None,
-                verbose= True,
-                ):
-    """
-    This method is called to construct the neural network that is the heart of
-    MIDAS. This includes the assignment of loss functions to the appropriate
-    data types.
-
-    THIS FUNCTION MUST BE CALLED BEFORE ANY TRAINING OR IMPUTATION OCCURS. Failing
-    to do so will simply raise an error.
-
-    The categorical columns should be a list of column names. Softmax columns
-    should be a list of lists of column names. This will allow the model to
-    dynamically assign cost functions to the correct variables. If, however,
-    the data comes pre-sorted, arranged can be set to "true", in which case
-    the arguments can be passed in as integers of size, ie. shape[1] attributes
-    for each of the relevant categories.
-
-    In other words, if you're experienced at using MIDAS and understand how its
-    indexing works, pre-sort your data and pass in the integers so specifying
-    reindexing values doesn't become too onerous.
-
-    Alternatively, list(df.columns.values) will output a list of column names,
-    which can be easily implemented in the 'for' loop which constructs your dummy
-    variables.
-
-    Args:
-      imputation_target: DataFrame. Any data specified here will be rearranged
-      and stored for the subsequent imputation process. The data must be
-      preprocessed before it is passed to build_model.
-
-      categorical_columns: List of names. Specifies the binary (ie. non-exclusive
-      categories) to be imputed. If unsorted = False, this value can be an integer
-
-      softmax_columns: List of lists. Every inner list should contain column names.
-      Each inner list should represent a set of mutually exclusive categories,
-      such as current day of the week. if unsorted = False, this should be a list
-      of integers.
-
-      unsorted: Boolean. Specifies to MIDAS that data has been pre-sorted, and
-      indices can simply be appended to the size index.
-
-      additional_data: DataFrame. Any data that shoud be included in the imputation
-      model, but is not required from the output. By passing data here, the data
-      will neither be rearranged nor will it generate a cost function. This reduces
-      the regularising effects of multiple loss functions, but reduces both network
-      size requirements and training time.
-
-      verbose: Boolean. Set to False to suppress messages printing to terminal.
-
-      Returns:
-        Self
-
-    """
-    if not isinstance(imputation_target, pd.DataFrame):
-      raise TypeError("Input data must be in a DataFrame")
-    if imputation_target.isnull().sum().sum() == 0:
-      raise ValueError("Imputation target contains no missing values. Please"\
-                       " ensure missing values are encoded as type np.nan")
-    self.original_columns = imputation_target.columns
-    cont_exists = False
-    cat_exists = False
-    in_size = imputation_target.shape[1]
-    if additional_data is not None:
-      add_size = additional_data.shape[1]
-    else:
-      add_size = 0
-
-    # Establishing indices for cost function
-    size_index = []
-    if categorical_columns is not None:
-      if unsorted:
-        imputation_target, chunk = self._sort_cols(imputation_target,
-                                                   categorical_columns)
-        size_index.append(chunk)
-      else:
-        size_index.append(categorical_columns)
-      cat_exists = True
-    if softmax_columns is not None:
-      if unsorted:
-        for subset in softmax_columns:
-          imputation_target, chunk = self._sort_cols(imputation_target,
-                                                    subset)
-          size_index.append(chunk)
-      else:
-        for digit in softmax_columns:
-          size_index.append(digit)
-    if sum(size_index) < in_size:
-      chunk = in_size - sum(size_index)
-      size_index.insert(0, chunk)
-      cont_exists = True
-      if not sum(size_index) == in_size:
-        raise ValueError("Sorting columns has failed")
-    if verbose:
-      print("Size index:", size_index)
-
-    #Commit some variables to the instance of the class
-    self.size_index = size_index
-    if not self.input_is_pipeline:
-      self.na_matrix = imputation_target.notnull().astype(bool)
-    self.imputation_target = imputation_target.fillna(0)
-    self.imputation_target = imputation_target.fillna(0).astype(np.float32)
-    if additional_data is not None:
-      self.additional_data = additional_data.fillna(0)
-
-    #Build graph
-    tf.reset_default_graph()
-    self.graph = tf.Graph()
-    with self.graph.as_default():
-      if self.seed is not None:
-        tf.set_random_seed(self.seed)
-
-      #Placeholders
-<<<<<<< HEAD
-      self.X = tf.placeholder(tf.float32, [None, in_size])
-      self.na_idx = tf.placeholder(tf.bool, [None, in_size])
-      if additional_data is not None:
-=======
-      self.X = tf.placeholder('float', [None, in_size])
-      self.X = tf.placeholder(tf.float32, [None, in_size])
-      self.na_idx = tf.placeholder(tf.bool, [None, in_size])
-      if additional_data is not None:
-        self.X_add = tf.placeholder('float', [None, add_size])
->>>>>>> 84362d1a
-        self.X_add = tf.placeholder(tf.float32, [None, add_size])
-
-      #Build list for determining input and output structures
-      struc_list = self.layer_structure.copy()
-      struc_list.insert(0, in_size + add_size)
-      struc_list.append(in_size)
-
-      #Instantiate and initialise variables
-      _w = []
-      _b = []
-
-      for n in range(len(struc_list) -1):
-        _w, _b = self._build_variables(weights= _w, biases= _b,
-                                       num_in= struc_list[n],
-                                       num_out= struc_list[n+1],
-                                       scale= self.init_scale)
-
-      #Build the neural network. Each layer is determined by the struc list
-      def impute(X):
-        for n in range(len(struc_list) -1):
-          if n == 0:
-            X = self._build_layer(X, _w[n], _b[n],
-                                  dropout_rate = self.input_drop)
-          elif (n+1) == (len(struc_list) -1):
-            X = self._build_layer(X, _w[n], _b[n],
-                                  output_layer = True)
-          else:
-            X = self._build_layer(X, _w[n], _b[n])
-        return X
-
-      #Determine which imputation function is to be used. This is constructed to
-      #take advantage of additional data provided.
-      if additional_data is not None:
-        self.impute = impute(tf.concat([self.X, self.X_add], axis= 1))
-      else:
-        self.impute = impute(self.X)
-
-      #Output functions
-      output_list = []
-      cost_list = []
-      self.output_types = []
-
-      for n in range(len(size_index)):
-        na_temp = tf.split(self.na_idx, size_index, axis= 1)[n]
-        pred_temp = tf.split(self.impute, size_index, axis= 1)[n]
-        true_temp = tf.split(self.X, size_index, axis= 1)[n]
-        p_t = tf.boolean_mask(pred_temp, na_temp)
-        t_t = tf.boolean_mask(true_temp, na_temp)
-        #This control flow breaks down the various input data based on the columns
-        #passed to
-        if n == 0:
-          if cont_exists:
-            output_list.append(pred_temp)
-            cost_list.append(tf.reduce_mean(tf.squared_difference(t_t, p_t)))
-            self.output_types.append('rmse')
-          elif cat_exists:
-            output_list.append(tf.nn.sigmoid(pred_temp))
-            cost_list.append(tf.reduce_mean(tf.nn.sigmoid_cross_entropy_with_logits(
-                labels= t_t, logits= p_t)))
-            self.output_types.append('bacc')
-
-          else:
-            p_t = tf.reshape(p_t, [-1, size_index[n]])
-            t_t = tf.reshape(t_t, [-1, size_index[n]])
-
-            output_list.append(tf.nn.softmax(pred_temp))
-            cost_list.append(tf.reduce_mean(tf.nn.softmax_cross_entropy_with_logits(
-                labels= t_t, logits= p_t) * self.softmax_adj))
-            cost_list.append(tf.cond(tf.size(t_t) >0,
-                                     lambda: tf.reduce_mean(tf.nn.softmax_cross_entropy_with_logits_v2(labels= t_t, logits= p_t)),
-                                     lambda: tf.constant(0.0))
-              )
-            self.output_types.append('sacc')
-
-        elif n == 1:
-          if cont_exists and cat_exists:
-            output_list.append(tf.sigmoid(pred_temp))
-            cost_list.append(tf.reduce_mean(tf.nn.sigmoid_cross_entropy_with_logits(
-                labels= t_t, logits= p_t)))
-            self.output_types.append('bacc')
-
-          else:
-            p_t = tf.reshape(p_t, [-1, size_index[n]])
-            t_t = tf.reshape(t_t, [-1, size_index[n]])
-
-            output_list.append(tf.nn.softmax(pred_temp))
-            cost_list.append(tf.reduce_mean(tf.nn.softmax_cross_entropy_with_logits(
-                labels= t_t, logits= p_t) * self.softmax_adj))
-            cost_list.append(tf.cond(tf.size(t_t) >0,
-                                     lambda: tf.reduce_mean(tf.nn.softmax_cross_entropy_with_logits_v2(labels= t_t, logits= p_t)),
-                                     lambda: tf.constant(0.0))
-              )
-            self.output_types.append('sacc')
-        else:
-          p_t = tf.reshape(p_t, [-1, size_index[n]])
-          t_t = tf.reshape(t_t, [-1, size_index[n]])
-
-          output_list.append(tf.nn.softmax(pred_temp))
-          cost_list.append(tf.reduce_mean(tf.nn.softmax_cross_entropy_with_logits(
-                labels= t_t, logits= p_t) * self.softmax_adj))
-          cost_list.append(tf.cond(tf.size(t_t) >0,
-                                     lambda: tf.reduce_mean(tf.nn.softmax_cross_entropy_with_logits_v2(labels= t_t, logits= p_t)),
-                                     lambda: tf.constant(0.0))
-              )
-          self.output_types.append('sacc')
-
-
-      #loss_agg = tf.reshape(tf.concat(1, cost_list), [-1, len(size_index)])
-      self.output_op = tf.concat(output_list, axis= 1)
-
-      self.joint_loss = tf.reduce_sum(cost_list) * self.loss_scale
-
-      self.train_step = tf.train.AdamOptimizer(self.learn_rate).minimize(self.joint_loss)
-      self.init = tf.global_variables_initializer()
-      self.saver = tf.train.Saver()
-
-    self.model_built = True
-    if verbose:
-      print()
-      print("Computation graph constructed")
-      print()
-    return self
-
-  def train_model(self,
-                  training_epochs= 100,
-                  verbose= True,
-                  verbosity_ival= 1,
-                  excessive= False):
-    """
-    This is the standard method for optimising the model's parameters. Must be
-    called before imputation can be performed.
-
-    Args:
-      training_epochs: Integer. Number of cycles through complete dataset.
-
-      verbose: Boolean. Prints out messages, including loss
-
-      verbosity_ival: Integer. This number determines the interval between
-      messages.
-
-      excessive: Boolean. Used for troubleshooting, this argument will cause the
-      cost of each batch to be printed to the terminal.
-
-    Returns:
-      Self. Model is automatically saved upon reaching specified number of epochs
-
-    """
-    if not self.model_built:
-      raise AttributeError("The computation graph must be built before the model"\
-                           " can be trained")
-
-    if self.input_is_pipeline:
-      raise AttributeError("Model was constructed to accept pipeline data, either"\
-                           " use 'train_model_pipeline' method or rebuild model "\
-                           "with in-memory dataset.")
-
-    if self.seed is not None:
-      np.seed(self.seed)
-    feed_data = self.imputation_target.values
-    na_loc = self.na_matrix.values
-    with tf.Session(graph= self.graph) as sess:
-      sess.run(self.init)
-      if verbose:
-        print("Model initialised")
-        print()
-      for epoch in range(training_epochs):
-        count = 0
-        run_loss = 0
-        for batch in self._batch_iter(feed_data, na_loc, self.train_batch):
-          if np.sum(batch[1]) == 0:
-            continue
-          feedin = {self.X: batch[0], self.na_idx: batch[1]}
-          if self.additional_data is not None:
-            feedin[self.X_add] = batch[2]
-          loss, _ = sess.run([self.joint_loss, self.train_step],
-                             feed_dict= feedin)
-          if excessive:
-            print("Current cost:", loss)
-          count +=1
-          if not np.isnan(loss):
-            run_loss += loss
-        if verbose:
-          if epoch % verbosity_ival == 0:
-            print('Epoch:', epoch, ", loss:", str(run_loss/count))
-      if verbose:
-        print("Training complete. Saving file...")
-      save_path = self.saver.save(sess, self.savepath)
-      if verbose:
-        print("Model saved in file: %s" % save_path)
-      return self
-
-  def generate_samples(self,
-                       m= 50,
-                       verbose= True):
-    """
-    Method used to generate a set of m imputations to the .output_list attribute.
-    Imputations are stored within a list in memory, and can be accessed in any
-    order.
-
-    If a model has been pre-trained, on subsequent runs this function can be
-    directly called without having to train first. An 'if' statement checking
-    the default save location is useful for this.
-
-    Args:
-      m: Integer. Number of imputations to generate.
-
-      verbose: Boolean. Prints out messages.
-    Returns:
-      Self
-    """
-
-    if not self.model_built:
-      raise AttributeError("The computation graph must be built before the model"\
-                           " can be trained")
-
-    if self.input_is_pipeline:
-      raise AttributeError("Model was constructed to accept pipeline data, either"\
-                           " use 'pipeline_yield_samples' method or rebuild model "\
-                           "with in-memory dataset.")
-    self.output_list = []
-    with tf.Session(graph= self.graph) as sess:
-      self.saver.restore(sess, self.savepath)
-      if verbose:
-        print("Model restored.")
-      for n in range(m):
-        feed_data = self.imputation_target.values
-        feedin = {self.X: feed_data}
-        if self.additional_data is not None:
-          feedin[self.X_add] = self.additional_data
-        y_out = pd.DataFrame(sess.run(self.output_op,
-                                             feed_dict= feedin),
-                                columns= self.imputation_target.columns)
-        output_df = self.imputation_target.copy()
-        output_df[np.invert(self.na_matrix.values)] = y_out[np.invert(self.na_matrix.values)]
-        self.output_list.append(output_df)
-        self.output_list.append(output_df.astype(np.float32))
-    return self
-
-  def yield_samples(self,
-                    m= 50,
-                    verbose= True):
-    """
-    Method used to generate a set of m imputations via the 'yield' command, allowing
-    imputations to be used in a 'for' loop'
-
-    If a model has been pre-trained, on subsequent runs this function can be
-    directly called without having to train first. An 'if' statement checking
-    the default save location is useful for this.
-
-    Args:
-      m: Integer. Number of imputations to generate.
-
-      verbose: Boolean. Prints out messages.
-
-    Returns:
-      Self
-    """
-
-    if not self.model_built:
-      raise AttributeError("The computation graph must be built before the model"\
-                           " can be trained")
-
-    if self.input_is_pipeline:
-      raise AttributeError("Model was constructed to accept pipeline data, either"\
-                           " use 'pipeline_yield_samples' method or rebuild model "\
-                           "with in-memory dataset.")
-    with tf.Session(graph= self.graph) as sess:
-      self.saver.restore(sess, self.savepath)
-      if verbose:
-        print("Model restored.")
-      for n in range(m):
-        feed_data = self.imputation_target.values
-        feedin = {self.X: feed_data}
-        if self.additional_data is not None:
-          feedin[self.X_add] = self.additional_data
-        y_out = pd.DataFrame(sess.run(self.output_op,
-                                           feed_dict= feedin),
-                                columns= self.imputation_target.columns)
-        output_df = self.imputation_target.copy()
-        output_df[np.invert(self.na_matrix.values)] = y_out[np.invert(self.na_matrix.values)]
-        yield output_df
-        yield output_df.astype(np.float32)
-    return self
-
-  def batch_generate_samples(self,
-                             m= 50,
-                             b_size= 256,
-                             verbose= True):
-    """
-    Method used to generate a set of m imputations to the .output_list attribute.
-    Imputations are stored within a list in memory, and can be accessed in any
-    order. As batch generation implies very large datasets, this method is only
-    provided for completeness' sake.
-
-    This function is for a dataset large enough to be stored in memory, but
-    too large to be passed into the model in its entirety. This may be due to
-    GPU memory limitations, or just the size of the model
-
-    If a model has been pre-trained, on subsequent runs this function can be
-    directly called without having to train first. An 'if' statement checking
-    the default save location is useful for this.
-
-    Args:
-      m: Integer. Number of imputations to generate.
-
-      b_size: Integer. Number of data entries to process at once. For managing
-      wider datasets, smaller numbers may be required.
-
-      verbose: Boolean. Prints out messages.
-
-    Returns:
-      Self
-    """
-    if not self.model_built:
-      raise AttributeError("The computation graph must be built before the model"\
-                           " can be trained")
-
-    if self.input_is_pipeline:
-      raise AttributeError("Model was constructed to accept pipeline data, either"\
-                           " use 'pipeline_yield_samples' method or rebuild model "\
-                           "with in-memory dataset.")
-    self.output_list = []
-    with tf.Session(graph= self.graph) as sess:
-      self.saver.restore(sess, self.savepath)
-      if verbose:
-        print("Model restored.")
-      for n in range(m):
-        feed_data = self.imputation_target.values
-        minibatch_list = []
-        for batch in self._batch_iter_output(feed_data, b_size):
-          if self.additional_data is not None:
-            feedin = {self.X: batch[0], self.X_add: batch[1]}
-          else:
-            feedin = {self.X: batch}
-          y_batch = pd.DataFrame(sess.run(self.output_op,
-                                        feed_dict= feedin),
-                               columns= self.imputation_target.columns)
-          minibatch_list.append(y_batch)
-        y_out = pd.DataFrame(pd.concat(minibatch_list, ignore_index= True),
-                             columns= self.imputation_target.columns)
-        output_df = self.imputation_target.copy()
-        output_df[np.invert(self.na_matrix.values)] = y_out[np.invert(self.na_matrix.values)]
-        self.output_list.append(output_df)
-        self.output_list.append(output_df.astype(np.float32))
-    return self
-
-  def batch_yield_samples(self,
-                             m= 50,
-                             b_size= 256,
-                             verbose= True):
-    """
-    Method used to generate a set of m imputations via the 'yield' command, allowing
-    imputations to be used in a 'for' loop'
-
-    This function is for a dataset large enough to be stored in memory, but
-    too large to be passed into the model in its entirety. This may be due to
-    GPU memory limitations, or just the size of the model
-
-    If a model has been pre-trained, on subsequent runs this function can be
-    directly called without having to train first. An 'if' statement checking
-    the default save location is useful for this.
-
-    Args:
-      m: Integer. Number of imputations to generate.
-
-      b_size: Integer. Number of data entries to process at once. For managing
-      wider datasets, smaller numbers may be required.
-
-      verbose: Boolean. Prints out messages.
-
-    Returns:
-      Self    """
-    if not self.model_built:
-      raise AttributeError("The computation graph must be built before the model"\
-                           " can be trained")
-
-    if self.input_is_pipeline:
-      raise AttributeError("Model was constructed to accept pipeline data, either"\
-                           " use 'pipeline_yield_samples' method or rebuild model "\
-                           "with in-memory dataset.")
-    with tf.Session(graph= self.graph) as sess:
-      self.saver.restore(sess, self.savepath)
-      if verbose:
-        print("Model restored.")
-      for n in range(m):
-        feed_data = self.imputation_target.values
-        minibatch_list = []
-        for batch in self._batch_iter_output(feed_data, b_size):
-          if self.additional_data is not None:
-            feedin = {self.X: batch[0], self.X_add: batch[1]}
-          else:
-            feedin = {self.X: batch}
-          y_batch = pd.DataFrame(sess.run(self.output_op,
-                                        feed_dict= feedin),
-                               columns= self.imputation_target.columns)
-          minibatch_list.append(y_batch)
-        y_out = pd.DataFrame(pd.concat(minibatch_list, ignore_index= True),
-                             columns= self.imputation_target.columns)
-        output_df = self.imputation_target.copy()
-        output_df[np.invert(self.na_matrix.values)] = y_out[np.invert(self.na_matrix.values)]
-        yield output_df
-        yield output_df.astype(np.float32)
-    return self
-
-  def overimpute(self,
-                 spikein = 0.1,
-                 training_epochs= 100,
-                 report_ival = 10,
-                 report_samples = 32,
-                 plot_all= True,
-                 verbose= True,
-                 verbosity_ival= 1,
-                 spike_seed= 42,
-                 excessive= False
-                 ):
-    """
-    This function spikes in additional missingness, so that known values can be
-    used to help adjust the complexity of the model. As conventional train/
-    validation splits can still lead to autoencoders overtraining, the method for
-    limiting complexity is overimputation and early stopping. This gives an
-    estimate of how the model will react to unseen variables.
-
-    Error is defined as RMSE for continuous variables, and classification error
-    for binary and categorical variables (ie. 1 - accuracy). Note that this means
-    that binary classification is inherently dependent on a selection threshold
-    of 0.5, and softmax accuracy will automatically decrease as a function of the
-    number of classes within the model. All three will be affected by the degree
-    of imbalance within the dataset.
-
-    The accuracy measures provided here may not be ideal for all problems, but
-    they are generally appropriate for selecting optimum complexity. Should the
-    lines denoting error begin to trend upwards, this indicates overtraining and
-    is a sign that the training_epochs parameter to the .train_model() method should
-    be capped before this point.
-
-    The actual optimal point may differ from that indicated by the .overimpute()
-    method for two reasons:
-      -The loss that is spiked in reduces the overall data available to the algorithm
-      to learn the patterns inherent, so there should be some improvement in performance
-      when .train_model() is called. If this is a concern, then it should be possible
-      to compare the behaviour of the loss figure between .train_model() and
-      .overimpute().
-      -The missingness inherent to the data may depend on some unobserved factor.
-      In this case, the bias in the observed data may lead to inaccurate inference.
-
-    It is worth visually inspecting the distribution of the overimputed values
-    against imputed values (using plot_all) to ensure that they fall within a
-    sensible range.
-
-    Args:
-      spikein: Float, between 0 and 1. The proportion of total values to remove
-      from the dataset at random. As this is a random selection, the sample should
-      be representative. It should also equally capture known and missing values,
-      therefore this sample represents the percentage of known data to remove.
-      If concerns about sampling remain, adjusting this number or changing the
-      seed can allow for validation. Larger numbers mean greater amounts of removed
-      data, which may mean estimates of optimal training time might be skewed.
-      This can be resolved by lowering the learning rate and aiming for a window.
-
-      training_epochs: Integer. Specifies the number of epochs model should be
-      trained for. It is often worth specifying longer than expected to ensure
-      that the model does not overtrain, or that another, better, optimum exists
-      given slightly longer training time.
-
-      report_ival: Integer. The interval between sampling from the posterior of
-      the model. Smaller intervals mean a more granular view of convergence,
-      but also drastically slow training time.
-
-      report_samples: The number of Monte-Carlo samples drawn for each check of
-      the posterior at report_ival. Greater numbers of samples means a longer
-      runtime for overimputation. For low numbers of samples, the impact will be
-      reduced, though for large numbers of Monte-Carlo samples, report_ival will
-      need to be adjusted accordingly. I recommend a number between 5 and 25,
-      depending on the complexity of the data.
-
-      plot_all: Generates plots of the distribution of spiked in values v. the
-      mean of the imputations. Continuous values have a density plot, categorical
-      values a bar plot representing proportions. Only the mean is plotted at this
-      point for simplicity's sake.
-
-      verbose: Boolean. Prints out messages, including loss
-
-      verbosity_ival: Integer. This number determines the interval between
-      messages.
-
-      spike_seed: A different seed, separate to the one used in the main call,
-      used to initialise the RNG for the missingness spike-in.
-
-      excessive: Unlike .train_model()'s excessive arg, this argument prints the
-      entire batch output to screen. This allows for inspection for unusual values
-      appearing, useful if the model's accuracy will not reduce.
-
-    """
-    if not self.model_built:
-      raise AttributeError("The computation graph must be built before the model"\
-                           " can be trained")
-
-    if self.input_is_pipeline:
-      raise AttributeError("Overimputation not currently supported for models"\
-                           " which use a pipeline function for input.")
-    #These values simplify control flow used later for error calculation and
-    #visualisation of convergence.
-    rmse_in = False
-    sacc_in = False
-    bacc_in = False
-    if 'rmse' in self.output_types:
-      rmse_in = True
-    if 'sacc' in self.output_types:
-      def sacc(true, pred, spike): #Softmax accuracy
-        a = np.argmax(true, 1)
-        b = np.argmax(pred, 1)
-        return np.sum(a[spike.flatten()] == b[spike.flatten()]) / np.sum(spike)
-      sacc_in = True
-
-    if 'bacc' in self.output_types:
-      def bacc(true, pred, spike):
-        pred = (pred > 0.5).astype(np.int_)
-        return np.sum(true[spike] == pred[spike]) / np.sum(spike)
-      bacc_in = True
-
-    feed_data = self.imputation_target.copy()
-    na_loc = self.na_matrix
-    np.random.seed(spike_seed)
-    n_softmax = 0 #Necessary to derive the average classification error
-
-    #Pandas lacks an equivalent to tf.split, so this is used to divide columns
-    #for their respective error metrics
-    break_list = list(np.cumsum(self.size_index))
-    break_list.insert(0, 0)
-
-    #Generate spike-in
-    spike = []
-    for n in range(len(self.size_index)):
-      if self.output_types[n] == 'sacc':
-        temp_spike = pd.Series(np.random.choice([True, False],
-                                                size= self.imputation_target.shape[0],
-                                                p= [spikein, 1-spikein]))
-
-        spike.append(pd.concat([temp_spike]*self.size_index[n], axis=1))
-        n_softmax += 1
-
-      else:
-        spike.append(pd.DataFrame(np.random.choice([True, False],
-                                        size= [self.imputation_target.shape[0],
-                                               self.size_index[n]],
-                                        p= [spikein, 1-spikein])))
-    spike = pd.concat(spike, axis= 1)
-    spike.columns = self.imputation_target.columns
-    spike[np.invert(na_loc)] = False
-    feed_data[spike] = 0
-    feed_data =  feed_data.values
-    na_loc[spike] = False
-    spike = spike.values
-    na_loc = na_loc.values
-
-    #Initialise lists for plotting
-    s_rmse = []
-    a_rmse = []
-    s_bacc = []
-    a_bacc = []
-    s_sacc = []
-    a_sacc = []
-    with tf.Session(graph= self.graph) as sess:
-      sess.run(self.init)
-      print("Model initialised")
-      print()
-      for epoch in range(training_epochs + 1):
-        count = 0
-        run_loss = 0
-        for batch in self._batch_iter(feed_data, na_loc, self.train_batch):
-          if np.sum(batch[1]) == 0:
-            continue
-          feedin = {self.X: batch[0], self.na_idx: batch[1]}
-          if self.additional_data is not None:
-            feedin[self.X_add] = batch[2]
-
-          if excessive:
-            out, loss, _ = sess.run([self.output_op, self.joint_loss, self.train_step],
-                             feed_dict= feedin)
-            print("Current cost:", loss)
-            print(out)
-          else:
-            loss, _ = sess.run([self.joint_loss, self.train_step],
-                             feed_dict= feedin)
-          count +=1
-
-          if not np.isnan(loss):
-            run_loss += loss
-        if verbose:
-          if epoch % verbosity_ival == 0:
-            print('Epoch:', epoch, ", loss:", str(run_loss/count))
-
-        if epoch % report_ival == 0:
-          """
-          For each report interval, generate report_samples worth of imputations
-          and measure both individual and aggregate error values
-          """
-          #Initialise losses
-          single_rmse = 0
-          single_sacc = 0
-          single_bacc = 0
-          first =  True
-          for sample in range(report_samples):
-            minibatch_list = []
-            for batch in self._batch_iter_output(feed_data, self.train_batch):
-              feedin = {self.X: batch}
-              if self.additional_data is not None:
-                feedin = {self.X: batch[0]}
-                feedin[self.X_add] = batch[1]
-              else:
-                feedin = {self.X: batch}
-              y_batch = pd.DataFrame(sess.run(self.output_op,
-                                              feed_dict= feedin),
-                                      columns= self.imputation_target.columns)
-              minibatch_list.append(y_batch)
-            y_out = pd.DataFrame(pd.concat(minibatch_list, ignore_index= True),
-                                 columns= self.imputation_target.columns)
-            #Calculate individual imputation losses
-            for n in range(len(self.size_index)):
-              temp_pred = y_out.iloc[:,break_list[n]:break_list[n+1]]
-              temp_true = self.imputation_target.iloc[:,break_list[n]:break_list[n+1]]
-              temp_spike = spike[:,break_list[n]:break_list[n+1]]
-              
-              if self.output_types[n] == 'sacc':
-                temp_spike = temp_spike[:,0]
-                single_sacc += (1 - sacc(temp_true.values,
-                                         temp_pred.values, temp_spike)) / n_softmax
-
-              elif self.output_types[n] == 'rmse':
-                if np.size(temp_true[temp_spike]) == 0:
-                  continue
-                single_rmse += np.sqrt(mse(temp_true[temp_spike],
-                                           temp_pred[temp_spike]))
-              else:
-                single_bacc += 1 - bacc(temp_true.values, temp_pred.values, temp_spike)
-
-            if first:
-              running_output = y_out
-              first= False
-            else:
-              running_output += y_out
-          single_rmse = single_rmse / report_samples
-          single_sacc = single_sacc / report_samples
-          single_bacc = single_bacc / report_samples
-          y_out = running_output / report_samples
-
-          #Calculate aggregate imputation losses
-          agg_rmse = 0
-          agg_sacc = 0
-          agg_bacc = 0
-          for n in range(len(self.size_index)):
-            temp_pred = y_out.iloc[:,break_list[n]:break_list[n+1]]
-            temp_true = self.imputation_target.iloc[:,break_list[n]:break_list[n+1]]
-            temp_spike = spike[:,break_list[n]:break_list[n+1]]
-            if self.output_types[n] == 'sacc':
-              temp_spike = temp_spike[:,0]
-              if plot_all:
-                temp_pred[temp_spike].mean().plot(kind= 'bar', label= 'Predicted values')
-                temp_true[temp_spike].mean().plot(kind= 'bar', alpha= 0.5,
-                         color= 'r', align= 'edge', label= 'Known values')
-                plt.title('Spiked categorical proportion')
-                plt.legend()
-                plt.show()
-              agg_sacc += (1 - sacc(temp_true.values, temp_pred.values,
-                                   temp_spike)) / n_softmax
-            elif self.output_types[n] == 'rmse':
-              if plot_all:
-                for n_rmse in range(len(temp_pred.columns)):
-                  t_p = temp_pred.iloc[:,n_rmse]
-                  t_t = temp_true.iloc[:,n_rmse]
-                  t_s = temp_spike[:,n_rmse]
-                  t_p[t_s].plot(kind= 'density', label= 'Predicted values')
-                  t_t[t_s].plot(kind= 'density', alpha= 0.5, color= 'r', label= 'Known values')
-                  plt.title('Density plot of spiked continuous values: ' + \
-                            temp_pred.columns[n_rmse])
-                  plt.legend()
-                  plt.show()
-
-              agg_rmse += np.sqrt(mse(temp_true[temp_spike],
-                                         temp_pred[temp_spike]))
-            else:
-              if plot_all:
-                temp_pred[temp_spike].mean().plot(kind= 'bar', label= 'Predicted proportions')
-                temp_true[temp_spike].mean().plot(kind= 'bar', alpha= 0.5,
-                         color= 'r', align= 'edge', label= 'Known proportions')
-                plt.title('Spiked binary proportions')
-                plt.legend()
-                plt.show()
-              agg_bacc += 1 - bacc(temp_true.values, temp_pred.values, temp_spike)
-
-          #Plot losses depending on which loss values present in data
-          if rmse_in:
-            s_rmse.append(single_rmse)
-            a_rmse.append(agg_rmse)
-            print("Individual RMSE on spike-in:", single_rmse)
-            print("Aggregated RMSE on spike-in:", agg_rmse)
-            plt.plot(s_rmse, 'k-', label= "Individual RMSE")
-            plt.plot(a_rmse, 'k--', label= "Aggregated RMSE")
-            min_sr = min(s_rmse)
-            min_ar = min(a_rmse)
-            plt.plot([min_sr]*len(s_rmse), 'r:')
-            plt.plot([min_ar]*len(a_rmse), 'r:')
-            plt.plot(s_rmse.index(min(s_rmse)),
-                   min_sr, 'rx')
-            plt.plot(a_rmse.index(min(a_rmse)),
-                   min_ar, 'rx')
-          if sacc_in:
-            s_sacc.append(single_sacc)
-            a_sacc.append(agg_sacc)
-            print("Individual error on softmax spike-in:", single_sacc)
-            print("Aggregated error on softmax spike-in:", agg_sacc)
-            plt.plot(s_sacc, 'g-', label= "Individual softmax error")
-            plt.plot(a_sacc, 'g--', label= "Aggregated softmax error")
-            min_ss = min(s_sacc)
-            min_as = min(a_sacc)
-            plt.plot([min_ss]*len(s_sacc), 'r:')
-            plt.plot([min_as]*len(a_sacc), 'r:')
-            plt.plot(s_sacc.index(min(s_sacc)),
-                   min_ss, 'rx')
-            plt.plot(a_sacc.index(min(a_sacc)),
-                   min_as, 'rx')
-          if bacc_in:
-            s_bacc.append(single_bacc)
-            a_bacc.append(agg_bacc)
-            print("Individual error on binary spike-in:", single_bacc)
-            print("Aggregated error on binary spike-in:", agg_bacc)
-            plt.plot(s_bacc, 'b-', label= "Individual binary error")
-            plt.plot(a_bacc, 'b--', label= "Aggregated binary error")
-            min_sb = min(s_bacc)
-            min_ab = min(a_bacc)
-            plt.plot([min_sb]*len(s_bacc), 'r:')
-            plt.plot([min_ab]*len(a_bacc), 'r:')
-            plt.plot(s_bacc.index(min(s_bacc)),
-                   min_sb, 'rx')
-            plt.plot(a_bacc.index(min(a_bacc)),
-                   min_ab, 'rx')
-
-          #Complete plots
-          plt.title("Spike-in error levels as training progresses")
-          plt.ylabel("Error (see documentation for details)")
-          plt.legend()
-          plt.ylim(ymin= 0)
-          plt.xlabel("Report interval")
-          plt.show()
-
-      print("Overimputation complete. Adjust complexity as needed.")
-      return self
-
-  def build_model_pipeline(self,
-                           data_sample,
-                           categorical_columns= None,
-                           softmax_columns= None,
-                           unsorted= True,
-                           additional_data_sample= None,
-                           verbose= True,
-                           crossentropy_adj= 1,
-                           loss_scale = 1):
-    """
-    This function is for integration with databasing or any dataset that needs
-    to be batched into memory. The data sample is simply there to allow the
-    original constructor to be recycled. The head of the data should be sufficient
-    to build the imputation model. The input pipeline itself should pre-scale
-    the data, and code null values as type np.nan. The pipeline ought to output
-    a Pandas DataFrame. If additional data will be passed in, then the return must
-    be a list of two DataFrames. The columns of the dataframe will be re-arranged
-    so that error functions are efficiently generated.
-
-    IT IS IMPERITIVE that this ordering is respected. Design the input batching
-    function accordingly.
-
-    The categorical columns should be a list of column names. Softmax columns
-    should be a list of lists of column names. This will allow the model to
-    dynamically assign cost functions to the correct variables. If, however,
-    the data comes pre-sorted, arranged can be set to "true", in which case
-    the arguments can be passed in as integers of size, ie. shape[1] attributes
-    for each of the relevant categories.
-
-    In other words, pre-sort your data and pass in the integers, so indexing
-    dynamically doesn't become too difficult. Alternatively, list(df.columns.values)
-    will output a list of column names, which can be easily implemented in the
-    'for' loop which constructs your dummy variables.
-    """
-    self.input_is_pipeline = True
-    c_c = categorical_columns
-    s_c = softmax_columns
-    us = unsorted
-    a_d = additional_data_sample
-    vb = verbose
-    cea = crossentropy_adj
-    l_s = loss_scale
-
-    self.build_model(data_sample, c_c, s_c, us, a_d, vb, cea, l_s)
-
-    return self
-
-  def train_model_pipeline(self,
-                           input_pipeline,
-                           training_epochs= 100,
-                           verbose= True,
-                           verbosity_ival= 1,
-                           excessive= False):
-    """
-    This is the alternative method for optimising the model's parameters when input
-    data must be batched into memory. Must be called before imputation can be
-    performed. The model will then be saved to the specified directory
-
-    Args:
-      input_pipeline: Function which yields a pre-processed and scaled DataFrame
-      from the designated source, be it a server or large flat file.
-
-      training_epochs: Integer. The number of epochs the model will run for
-
-      verbose: Boolean. Prints out messages, including loss
-
-      verbosity_ival: Integer. This number determines the interval between
-      messages.
-
-      excessive: Boolean. Used for troubleshooting, this argument will cause the
-      cost of each batch to be printed to the terminal.
-
-    Returns:
-      Self. Model is automatically saved upon reaching specified number of epochs
-
-    """
-    self.input_pipeline = input_pipeline
-    if not self.model_built:
-      raise AttributeError("The computation graph must be built before the model"\
-                           " can be trained")
-    if not self.input_is_pipeline:
-      raise AttributeError("Model was constructed to accept locally-stored data,"\
-                           "either use 'train_model' method or rebuild model "\
-                           "with the 'build_model_pipeline' method.")
-
-    if self.seed is not None:
-      np.seed(self.seed)
-    with tf.Session(graph= self.graph) as sess:
-      sess.run(self.init)
-      if verbose:
-        print("Model initialised")
-        print()
-      for epoch in range(training_epochs):
-        count = 0
-        run_loss = 0
-
-        for feed_data in input_pipeline:
-          if self.additional_data is None:
-            if not isinstance(feed_data, pd.DataFrame):
-              raise TypeError("Input data must be in a DataFrame")
-            na_loc = feed_data.notnull().astype(bool).values
-            feedin = {self.X: feed_data.values,
-                      self.na_idx: na_loc}
-          else:
-            if not isinstance(feed_data, list):
-              raise TypeError("Input should be a list of two DataFrames, with "\
-                              "index 0 containing the target imputation data, and"\
-                              " the data at index 1 containing additional data")
-            if len(feed_data) != 2:
-              raise TypeError("Input should be a list of two DataFrames, with "\
-                              "index 0 containing the target imputation data, and"\
-                              " the data at index 1 containing additional data")
-            if not isinstance(feed_data[0], pd.DataFrame):
-              raise TypeError("Input data must be in a DataFrame")
-            if not isinstance(feed_data[1], pd.DataFrame):
-              raise TypeError("Additional data must be in a DataFrame")
-            na_loc = feed_data[0].notnull().astype(bool).values
-            feedin = {self.X: feed_data[0].fillna(0).values,
-                      self.X_add: feed_data[1].fillna(0).values,
-                      self.na_idx: na_loc}
-
-          if np.sum(na_loc) == 0:
-            continue
-          loss, _ = sess.run([self.joint_loss, self.train_step],
-                             feed_dict= feedin)
-          if excessive:
-            print("Current cost:", loss)
-          count +=1
-          if not np.isnan(loss):
-            run_loss += loss
-        if verbose:
-          if epoch % verbosity_ival == 0:
-            print('Epoch:', epoch, ", loss:", str(run_loss/count))
-      if verbose:
-        print("Training complete. Saving file...")
-      save_path = self.saver.save(sess, self.savepath)
-      if verbose:
-        print("Model saved in file: %s" % save_path)
-    return self
-
-  def yield_samples_pipeline(self,
-                             verbose= False):
-    """
-    As its impossible to know the specifics of the pipeline, this method simply
-    cycles through all data provided by the input function. The number of imputations
-    can be specified by the user, depending on their needs.
-
-    Args:
-      verbose: Prints out messages
-
-    Yields:
-      A 'DataFrame' of the size specified by the input function passed to the
-      'train_model_pipeline' method.
-
-    Returns:
-      Self
-
-    """
-    if not self.model_built:
-      raise AttributeError("The computation graph must be built before the model"\
-                           " can be trained")
-    if not self.input_is_pipeline:
-      raise AttributeError("Model was constructed to accept locally-stored data,"\
-                           "either use 'train_model' method or rebuild model "\
-                           "with the 'build_model_pipeline' method.")
-
-    if self.seed is not None:
-      np.seed(self.seed)
-    with tf.Session(graph= self.graph) as sess:
-      self.saver.restore(sess, self.savepath)
-      if verbose:
-        print("Model restored.")
-
-      for feed_data in self.inpinput_pipeline:
-        if self.additional_data is None:
-          if not isinstance(feed_data, pd.DataFrame):
-            raise TypeError("Input data must be in a DataFrame")
-          na_loc = feed_data.notnull().astype(bool).values
-          feedin = {self.X: feed_data.fillna(0).values}
-        else:
-          if not isinstance(feed_data, list):
-            raise TypeError("Input should be a list of two DataFrames, with "\
-                            "index 0 containing the target imputation data, and"\
-                            " the data at index 1 containing additional data")
-          if len(feed_data) != 2:
-            raise TypeError("Input should be a list of two DataFrames, with "\
-                            "index 0 containing the target imputation data, and"\
-                            " the data at index 1 containing additional data")
-          if not isinstance(feed_data[0], pd.DataFrame):
-            raise TypeError("Input data must be in a DataFrame")
-          if not isinstance(feed_data[1], pd.DataFrame):
-            raise TypeError("Additional data must be in a DataFrame")
-          na_loc = feed_data[0].notnull().astype(bool).values
-          feedin = {self.X: feed_data[0].fillna(0).values,
-                    self.X_add: feed_data[1].fillna(0).values}
-          feed_data = feed_data[0]
-        na_loc = feed_data.notnull().astype(bool).values
-
-        y_out = pd.DataFrame(sess.run(self.output_op,feed_dict= feedin),
-                                columns= self.imputation_target.columns)
-        output_df = self.imputation_target.copy()
-        output_df[np.invert(na_loc)] = y_out[np.invert(na_loc)]
-        yield output_df
-
-    return self
-
-
+
+# Copyright 2017 Alex Stenlake and Ranjit Lall. All Rights Reserved.
+#
+# Licensed under the Apache License, Version 2.0 (the "License");
+# you may not use this file except in compliance with the License.
+# You may obtain a copy of the License at
+#
+#     http://www.apache.org/licenses/LICENSE-2.0
+#
+# Unless required by applicable law or agreed to in writing, software
+# distributed under the License is distributed on an "AS IS" BASIS,
+# WITHOUT WARRANTIES OR CONDITIONS OF ANY KIND, either express or implied.
+# See the License for the specific language governing permissions and
+# limitations under the License.
+# ==============================================================================
+
+import matplotlib.pyplot as plt
+import numpy as np
+import pandas as pd
+import tensorflow as tf
+from sklearn.metrics import mean_squared_error as mse
+
+class MIDAS(object):
+class Midas(object):
+  """
+  Welcome, and thank you for downloading your new script! Thank you for choosing
+  MIDAS, the missing data solution of the present - today!
+
+  Japes aside, a few points to note.
+
+  For now, all input must take the form of a Pandas DataFrame. Pandas is the only
+  library with the kind of flexible indexing that I required. While it might not
+  be as fast as a pure Numpy based solution, it is still quite fast - and allows
+  for mask-based indexing and reindexing.
+
+  All categorical variables have to be converted to onehot before the algorithm
+  can process anything. I might integrate this process into the workflow later,
+  should pandas get a reverse_dummies function that would allow the reverse
+  transform. This will also change when I implement embedding for sparse variables.
+
+  Neural networks are unpredictable models, where things as small as scaling method
+  may have major implications for inference. Try to scale to between 0 and 1, or
+  between -1 and 1, as this will help the weight updates be more gradual (and thus
+  the learned representation will be more accurate). By the same token, feel
+  free to experiment.
+
+  The general form of a call to MIDAS takes the following form:
+
+    imputer.build_model(data)
+    imputer.generate_samples()
+    for dataset in imputer.output_list:
+      print(dataset)
+
+  Of course, the specifics of how the data is generated and accessed depends on
+  the intended application.
+
+  Very little of the tech and research behind this project is my own work. Most
+  of it is based on Larochelle's work on denoising autoencoders, Gal's work on
+  Bayesian dropout and the combined questions/answers of the internet's data
+  science community. I'm just the guy who put it together and made it work. Full
+  credit goes to all those people whose ideas kept me up at 2am, coding.
+
+  This is my first programming project. Feedback, contributions and criticism
+  equally welcomed.
+
+  https://github.com/Oracen/MIDAS
+  """
+
+  def __init__(self,
+               layer_structure= [256, 256, 256],
+               learn_rate= 1e-4,
+               input_drop= 0.8,
+               train_batch = 16,
+               savepath= 'tmp/MIDAS',
+               seed= None,
+               loss_scale= 1,
+               init_scale= 1,
+               softmax_adj= 1,
+               ):
+    """
+    Initialiser. Called separately to 'build_model' to allow for out-of-memory
+    datasets. All key hyperparameters are entered at this stage, as the model
+    construction methods only deal with the dataset.
+
+    Args:
+      layer_structure: List of integers. Specifies the pattern by which the model
+      contstruction methods will instantiate a neural network. For reference, the
+      default layer structure is a three-layer network, with each layer containing
+      256 units. Larger networks can learn more complex representations of data,
+      but also require longer and longer training times. Due to the large degree
+      of regularisation used by MIDAS, making a model "too big" is less of a problem
+      than making it "too small". If training time is relatively quick, but you
+      want improved performance, try increasing the size of the layers or, as an
+      alternative, add more layers. (More layers generally corresponds to learning
+      more complex relationships.) As a rule of thumb, I keep the layers to powers
+      of two - not only does this narrow my range of potential size values to
+      search through, but apparently also helps with network assignment to memory.
+
+      learn_rate: Float. This specifies the default learning rate behaviour for
+      the training stage. In general, larger numbers will give faster training,
+      smaller numbers more accurate results. If a cost is exploding (ie. increasing
+      rather than decreasing), then the first solution tried ought to be reducing
+      the learning rate.
+
+      input_drop: Float between 0 and 1. The 'keep' probability of each input
+      column per training batch. A higher value will allow more data into MIDAS
+      per draw, while a lower number seems to render the aggregated posterior
+      more robust to bias from the data. (This effect will require further
+      investigation, but the central tendency of the posterior seems to fall
+      closer to the true value.) Empirically, a number between 0.7 and 0.95 works
+      best. Numbers close to 1 reduce or eliminate the regularising benefits of
+      input noise, as well as converting the model to a simple neural network
+      regression.
+
+      train_batch: Integer. The batch size of each training pass. Larger batches
+      mean more stable loss, as biased sampling is less likely to present an issue.
+      However, the noise generated from smaller batches, as well as the greater
+      number of training updates per epoch, allows the algorithm to converge to
+      better optima. Research suggests the ideal number lies between 8 and 512
+      observations per batch. I've found that 16 seems to be ideal, and would
+      only consider reducing it on enormous datasets where memory management is
+      a concern.
+
+      savepath: String. Specifies the location to which Tensorflow will save the
+      trained model.
+
+      seed: Integer. Initialises the pseudorandom number generator to a set
+      value. Important if you want your results to be reproducible.
+
+      loss_scale: Float. Instantiates a constant to multiply the loss function
+      by. If there are a large number of losses, this is a method that can be used
+      to attempt to prevent overtraining while also allowing for a larger learning
+      rate. With general SGD, this would be equivalent to a modifier of the learn
+      rate, but this interacts differently with AdaM due to its adaptive learn
+      rate. Useful only in some circumstances.
+
+      init_scale: Float. MIDAS is initialised with a variant of Xavier initialisation,
+      where a numerator of 1 is used instead of a 6. For deeper networks, larger
+      values might be useful to prevent dying gradients - although with ELU
+      activations, this is less of a concern. Can be reduced if early training
+      is characterised by exploding gradients.
+
+      softmax_adj: Float. As categorical clusters each require its own softmax
+      cost function, they quickly outnumber the other variables. Should continuous
+      or binary variables not train well, while softmax error is smoothly decreasing,
+      try using a number less than 1 to scale the loss of the softmaxes down. A
+      useful rule of thumb seems to be 1/(number of softmaxes) to use the averaged
+      softmax loss.
+
+    Returns:
+      Self
+
+
+
+    """
+    self.layer_structure = layer_structure
+    self.learn_rate = learn_rate
+    self.input_drop = input_drop
+    self.model_built = False
+    self.savepath = savepath
+    self.model = None
+    self.additional_data = None
+    self.train_batch = train_batch
+    self.seed = None
+    self.input_is_pipeline = False
+    self.input_pipeline = None
+    self.loss_scale = loss_scale
+    self.init_scale = init_scale
+    self.softmax_adj = softmax_adj
+
+
+  def _batch_iter(self,
+                  train_data,
+                  na_mask,
+                  b_size = 16):
+    """
+    Function for handling the batch feeds for training loops
+    """
+    indices = np.arange(train_data.shape[0])
+    np.random.shuffle(indices)
+
+    for start_idx in range(0, train_data.shape[0] - b_size + 1, b_size):
+      excerpt = indices[start_idx:start_idx + b_size]
+      if self.additional_data is None:
+        yield train_data[excerpt], na_mask[excerpt]
+      else:
+        yield train_data[excerpt], na_mask[excerpt], self.additional_data.values[excerpt]
+
+  def _batch_iter_output(self,
+                  train_data,
+                  b_size = 256):
+    indices = np.arange(train_data.shape[0])
+    """
+    Identical to _batch_iter(), although designed for a single datasource
+    """
+
+    for start_idx in range(0, train_data.shape[0], b_size):
+      excerpt = indices[start_idx:start_idx + b_size]
+      if self.additional_data is None:
+        yield train_data[excerpt]
+      else:
+        yield train_data[excerpt], self.additional_data.values[excerpt]
+
+  def _build_layer(self,
+                   X,
+                   weight_matrix,
+                   bias_vec,
+                   dropout_rate= 0.5,
+                   output_layer= False):
+    """
+    Constructs layers for the build function
+    """
+    X_tx = tf.matmul(tf.nn.dropout(X, dropout_rate), weight_matrix) + bias_vec
+    if output_layer:
+      return X_tx
+    else:
+      return tf.nn.elu(X_tx)
+
+  def _build_variables(self,
+                       weights,
+                       biases,
+                       num_in,
+                       num_out,
+                       scale= 1):
+    """
+    Custom initialiser for a weights, using a variation on Xavier initialisation
+    with smaller starting weights. Allows for faster convergence on low learn
+    rates, useful in the presence of multiple loss functions
+    """
+    weights.append(tf.Variable(tf.truncated_normal([num_in, num_out],
+                                                   mean = 0,
+                                                   stddev = scale / np.sqrt(num_in + num_out))))
+    biases.append(tf.Variable(tf.zeros([num_out]))) #Bias can be zero
+    return weights, biases
+
+  def _sort_cols(self,
+                 data,
+                 subset):
+    """
+    This function is used to sequence the columns of the dataset, so as to be in
+    the order [Continuous data], [Binary data], [Categorical data]. It simply
+    rearranges a column, done functionally to minimise memory overhead
+    """
+    data_1 = data[subset]
+    data_0 = data.drop(subset, axis= 1)
+    chunk = data_1.shape[1]
+    return pd.concat([data_0, data_1], axis= 1), chunk
+
+  def build_model(self,
+                imputation_target,
+                categorical_columns= None,
+                softmax_columns= None,
+                unsorted= True,
+                additional_data = None,
+                verbose= True,
+                ):
+    """
+    This method is called to construct the neural network that is the heart of
+    MIDAS. This includes the assignment of loss functions to the appropriate
+    data types.
+
+    THIS FUNCTION MUST BE CALLED BEFORE ANY TRAINING OR IMPUTATION OCCURS. Failing
+    to do so will simply raise an error.
+
+    The categorical columns should be a list of column names. Softmax columns
+    should be a list of lists of column names. This will allow the model to
+    dynamically assign cost functions to the correct variables. If, however,
+    the data comes pre-sorted, arranged can be set to "true", in which case
+    the arguments can be passed in as integers of size, ie. shape[1] attributes
+    for each of the relevant categories.
+
+    In other words, if you're experienced at using MIDAS and understand how its
+    indexing works, pre-sort your data and pass in the integers so specifying
+    reindexing values doesn't become too onerous.
+
+    Alternatively, list(df.columns.values) will output a list of column names,
+    which can be easily implemented in the 'for' loop which constructs your dummy
+    variables.
+
+    Args:
+      imputation_target: DataFrame. Any data specified here will be rearranged
+      and stored for the subsequent imputation process. The data must be
+      preprocessed before it is passed to build_model.
+
+      categorical_columns: List of names. Specifies the binary (ie. non-exclusive
+      categories) to be imputed. If unsorted = False, this value can be an integer
+
+      softmax_columns: List of lists. Every inner list should contain column names.
+      Each inner list should represent a set of mutually exclusive categories,
+      such as current day of the week. if unsorted = False, this should be a list
+      of integers.
+
+      unsorted: Boolean. Specifies to MIDAS that data has been pre-sorted, and
+      indices can simply be appended to the size index.
+
+      additional_data: DataFrame. Any data that shoud be included in the imputation
+      model, but is not required from the output. By passing data here, the data
+      will neither be rearranged nor will it generate a cost function. This reduces
+      the regularising effects of multiple loss functions, but reduces both network
+      size requirements and training time.
+
+      verbose: Boolean. Set to False to suppress messages printing to terminal.
+
+      Returns:
+        Self
+
+    """
+    if not isinstance(imputation_target, pd.DataFrame):
+      raise TypeError("Input data must be in a DataFrame")
+    if imputation_target.isnull().sum().sum() == 0:
+      raise ValueError("Imputation target contains no missing values. Please"\
+                       " ensure missing values are encoded as type np.nan")
+    self.original_columns = imputation_target.columns
+    cont_exists = False
+    cat_exists = False
+    in_size = imputation_target.shape[1]
+    if additional_data is not None:
+      add_size = additional_data.shape[1]
+    else:
+      add_size = 0
+
+    # Establishing indices for cost function
+    size_index = []
+    if categorical_columns is not None:
+      if unsorted:
+        imputation_target, chunk = self._sort_cols(imputation_target,
+                                                   categorical_columns)
+        size_index.append(chunk)
+      else:
+        size_index.append(categorical_columns)
+      cat_exists = True
+    if softmax_columns is not None:
+      if unsorted:
+        for subset in softmax_columns:
+          imputation_target, chunk = self._sort_cols(imputation_target,
+                                                    subset)
+          size_index.append(chunk)
+      else:
+        for digit in softmax_columns:
+          size_index.append(digit)
+    if sum(size_index) < in_size:
+      chunk = in_size - sum(size_index)
+      size_index.insert(0, chunk)
+      cont_exists = True
+      if not sum(size_index) == in_size:
+        raise ValueError("Sorting columns has failed")
+    if verbose:
+      print("Size index:", size_index)
+
+    #Commit some variables to the instance of the class
+    self.size_index = size_index
+    if not self.input_is_pipeline:
+      self.na_matrix = imputation_target.notnull().astype(bool)
+    self.imputation_target = imputation_target.fillna(0)
+    if additional_data is not None:
+      self.additional_data = additional_data.fillna(0)
+
+    #Build graph
+    tf.reset_default_graph()
+    self.graph = tf.Graph()
+    with self.graph.as_default():
+      if self.seed is not None:
+        tf.set_random_seed(self.seed)
+
+      #Placeholders
+      self.X = tf.placeholder(tf.float32, [None, in_size])
+      self.na_idx = tf.placeholder(tf.bool, [None, in_size])
+      if additional_data is not None:
+        self.X_add = tf.placeholder(tf.float32, [None, add_size])
+
+      #Build list for determining input and output structures
+      struc_list = self.layer_structure.copy()
+      struc_list.insert(0, in_size + add_size)
+      struc_list.append(in_size)
+
+      #Instantiate and initialise variables
+      _w = []
+      _b = []
+
+      for n in range(len(struc_list) -1):
+        _w, _b = self._build_variables(weights= _w, biases= _b,
+                                       num_in= struc_list[n],
+                                       num_out= struc_list[n+1],
+                                       scale= self.init_scale)
+
+      #Build the neural network. Each layer is determined by the struc list
+      def impute(X):
+        for n in range(len(struc_list) -1):
+          if n == 0:
+            X = self._build_layer(X, _w[n], _b[n],
+                                  dropout_rate = self.input_drop)
+          elif (n+1) == (len(struc_list) -1):
+            X = self._build_layer(X, _w[n], _b[n],
+                                  output_layer = True)
+          else:
+            X = self._build_layer(X, _w[n], _b[n])
+        return X
+
+      #Determine which imputation function is to be used. This is constructed to
+      #take advantage of additional data provided.
+      if additional_data is not None:
+        self.impute = impute(tf.concat([self.X, self.X_add], axis= 1))
+      else:
+        self.impute = impute(self.X)
+
+      #Output functions
+      output_list = []
+      cost_list = []
+      self.output_types = []
+
+      for n in range(len(size_index)):
+        na_temp = tf.split(self.na_idx, size_index, axis= 1)[n]
+        pred_temp = tf.split(self.impute, size_index, axis= 1)[n]
+        true_temp = tf.split(self.X, size_index, axis= 1)[n]
+        p_t = tf.boolean_mask(pred_temp, na_temp)
+        t_t = tf.boolean_mask(true_temp, na_temp)
+        #This control flow breaks down the various input data based on the columns
+        #passed to
+        if n == 0:
+          if cont_exists:
+            output_list.append(pred_temp)
+            cost_list.append(tf.reduce_mean(tf.squared_difference(t_t, p_t)))
+            self.output_types.append('rmse')
+          elif cat_exists:
+            output_list.append(tf.nn.sigmoid(pred_temp))
+            cost_list.append(tf.reduce_mean(tf.nn.sigmoid_cross_entropy_with_logits(
+                labels= t_t, logits= p_t)))
+            self.output_types.append('bacc')
+
+          else:
+            p_t = tf.reshape(p_t, [-1, size_index[n]])
+            t_t = tf.reshape(t_t, [-1, size_index[n]])
+
+            output_list.append(tf.nn.softmax(pred_temp))
+            cost_list.append(tf.reduce_mean(tf.nn.softmax_cross_entropy_with_logits(
+                labels= t_t, logits= p_t) * self.softmax_adj))
+            self.output_types.append('sacc')
+
+        elif n == 1:
+          if cont_exists and cat_exists:
+            output_list.append(tf.sigmoid(pred_temp))
+            cost_list.append(tf.reduce_mean(tf.nn.sigmoid_cross_entropy_with_logits(
+                labels= t_t, logits= p_t)))
+            self.output_types.append('bacc')
+
+          else:
+            p_t = tf.reshape(p_t, [-1, size_index[n]])
+            t_t = tf.reshape(t_t, [-1, size_index[n]])
+
+            output_list.append(tf.nn.softmax(pred_temp))
+            cost_list.append(tf.reduce_mean(tf.nn.softmax_cross_entropy_with_logits(
+                labels= t_t, logits= p_t) * self.softmax_adj))
+            self.output_types.append('sacc')
+        else:
+          p_t = tf.reshape(p_t, [-1, size_index[n]])
+          t_t = tf.reshape(t_t, [-1, size_index[n]])
+
+          output_list.append(tf.nn.softmax(pred_temp))
+          cost_list.append(tf.reduce_mean(tf.nn.softmax_cross_entropy_with_logits(
+                labels= t_t, logits= p_t) * self.softmax_adj))
+          self.output_types.append('sacc')
+
+
+      #loss_agg = tf.reshape(tf.concat(1, cost_list), [-1, len(size_index)])
+      self.output_op = tf.concat(output_list, axis= 1)
+
+      self.joint_loss = tf.reduce_sum(cost_list) * self.loss_scale
+
+      self.train_step = tf.train.AdamOptimizer(self.learn_rate).minimize(self.joint_loss)
+      self.init = tf.global_variables_initializer()
+      self.saver = tf.train.Saver()
+
+    self.model_built = True
+    if verbose:
+      print()
+      print("Computation graph constructed")
+      print()
+    return self
+
+  def train_model(self,
+                  training_epochs= 100,
+                  verbose= True,
+                  verbosity_ival= 1,
+                  excessive= False):
+    """
+    This is the standard method for optimising the model's parameters. Must be
+    called before imputation can be performed.
+
+    Args:
+      training_epochs: Integer. Number of cycles through complete dataset.
+      verbose: Boolean. Prints out messages, including loss
+
+      verbosity_ival: Integer. This number determines the interval between
+      messages.
+
+      excessive: Boolean. Used for troubleshooting, this argument will cause the
+      cost of each batch to be printed to the terminal.
+
+    Returns:
+      Self. Model is automatically saved upon reaching specified number of epochs
+
+    """
+    if not self.model_built:
+      raise AttributeError("The computation graph must be built before the model"\
+                           " can be trained")
+
+    if self.input_is_pipeline:
+      raise AttributeError("Model was constructed to accept pipeline data, either"\
+                           " use 'train_model_pipeline' method or rebuild model "\
+                           "with in-memory dataset.")
+
+    if self.seed is not None:
+      np.seed(self.seed)
+    feed_data = self.imputation_target.values
+    na_loc = self.na_matrix.values
+    with tf.Session(graph= self.graph) as sess:
+      sess.run(self.init)
+      if verbose:
+        print("Model initialised")
+        print()
+      for epoch in range(training_epochs):
+        count = 0
+        run_loss = 0
+        for batch in self._batch_iter(feed_data, na_loc, self.train_batch):
+          if np.sum(batch[1]) == 0:
+            continue
+          feedin = {self.X: batch[0], self.na_idx: batch[1]}
+          if self.additional_data is not None:
+            feedin[self.X_add] = batch[2]
+          loss, _ = sess.run([self.joint_loss, self.train_step],
+                             feed_dict= feedin)
+          if excessive:
+            print("Current cost:", loss)
+          count +=1
+          if not np.isnan(loss):
+            run_loss += loss
+        if verbose:
+          if epoch % verbosity_ival == 0:
+            print('Epoch:', epoch, ", loss:", str(run_loss/count))
+      if verbose:
+        print("Training complete. Saving file...")
+      save_path = self.saver.save(sess, self.savepath)
+      if verbose:
+        print("Model saved in file: %s" % save_path)
+      return self
+
+  def generate_samples(self,
+                       m= 50,
+                       verbose= True):
+    """
+    Method used to generate a set of m imputations to the .output_list attribute.
+    Imputations are stored within a list in memory, and can be accessed in any
+    order.
+
+    If a model has been pre-trained, on subsequent runs this function can be
+    directly called without having to train first. An 'if' statement checking
+    the default save location is useful for this.
+
+    Args:
+      m: Integer. Number of imputations to generate.
+
+      verbose: Boolean. Prints out messages.
+    Returns:
+      Self
+    """
+
+    if not self.model_built:
+      raise AttributeError("The computation graph must be built before the model"\
+                           " can be trained")
+
+    if self.input_is_pipeline:
+      raise AttributeError("Model was constructed to accept pipeline data, either"\
+                           " use 'pipeline_yield_samples' method or rebuild model "\
+                           "with in-memory dataset.")
+    self.output_list = []
+    with tf.Session(graph= self.graph) as sess:
+      self.saver.restore(sess, self.savepath)
+      if verbose:
+        print("Model restored.")
+      for n in range(m):
+        feed_data = self.imputation_target.values
+        feedin = {self.X: feed_data}
+        if self.additional_data is not None:
+          feedin[self.X_add] = self.additional_data
+        y_out = pd.DataFrame(sess.run(self.output_op,
+                                             feed_dict= feedin),
+                                columns= self.imputation_target.columns)
+        output_df = self.imputation_target.copy()
+        output_df[np.invert(self.na_matrix.values)] = y_out[np.invert(self.na_matrix.values)]
+        self.output_list.append(output_df)
+    return self
+
+  def yield_samples(self,
+                    m= 50,
+                    verbose= True):
+    """
+    Method used to generate a set of m imputations via the 'yield' command, allowing
+    imputations to be used in a 'for' loop'
+
+    If a model has been pre-trained, on subsequent runs this function can be
+    directly called without having to train first. An 'if' statement checking
+    the default save location is useful for this.
+
+    Args:
+      m: Integer. Number of imputations to generate.
+
+      verbose: Boolean. Prints out messages.
+
+    Returns:
+      Self
+    """
+
+    if not self.model_built:
+      raise AttributeError("The computation graph must be built before the model"\
+                           " can be trained")
+
+    if self.input_is_pipeline:
+      raise AttributeError("Model was constructed to accept pipeline data, either"\
+                           " use 'pipeline_yield_samples' method or rebuild model "\
+                           "with in-memory dataset.")
+    with tf.Session(graph= self.graph) as sess:
+      self.saver.restore(sess, self.savepath)
+      if verbose:
+        print("Model restored.")
+      for n in range(m):
+        feed_data = self.imputation_target.values
+        feedin = {self.X: feed_data}
+        if self.additional_data is not None:
+          feedin[self.X_add] = self.additional_data
+        y_out = pd.DataFrame(sess.run(self.output_op,
+                                           feed_dict= feedin),
+                                columns= self.imputation_target.columns)
+        output_df = self.imputation_target.copy()
+        output_df[np.invert(self.na_matrix.values)] = y_out[np.invert(self.na_matrix.values)]
+        yield output_df
+    return self
+
+  def batch_generate_samples(self,
+                             m= 50,
+                             b_size= 256,
+                             verbose= True):
+    """
+    Method used to generate a set of m imputations to the .output_list attribute.
+    Imputations are stored within a list in memory, and can be accessed in any
+    order. As batch generation implies very large datasets, this method is only
+    provided for completeness' sake.
+
+    This function is for a dataset large enough to be stored in memory, but
+    too large to be passed into the model in its entirety. This may be due to
+    GPU memory limitations, or just the size of the model
+
+    If a model has been pre-trained, on subsequent runs this function can be
+    directly called without having to train first. An 'if' statement checking
+    the default save location is useful for this.
+
+    Args:
+      m: Integer. Number of imputations to generate.
+
+      b_size: Integer. Number of data entries to process at once. For managing
+      wider datasets, smaller numbers may be required.
+
+      verbose: Boolean. Prints out messages.
+
+    Returns:
+      Self
+    """
+    if not self.model_built:
+      raise AttributeError("The computation graph must be built before the model"\
+                           " can be trained")
+
+    if self.input_is_pipeline:
+      raise AttributeError("Model was constructed to accept pipeline data, either"\
+                           " use 'pipeline_yield_samples' method or rebuild model "\
+                           "with in-memory dataset.")
+    self.output_list = []
+    with tf.Session(graph= self.graph) as sess:
+      self.saver.restore(sess, self.savepath)
+      if verbose:
+        print("Model restored.")
+      for n in range(m):
+        feed_data = self.imputation_target.values
+        minibatch_list = []
+        for batch in self._batch_iter_output(feed_data, b_size):
+          if self.additional_data is not None:
+            feedin = {self.X: batch[0], self.X_add: batch[1]}
+          else:
+            feedin = {self.X: batch}
+          y_batch = pd.DataFrame(sess.run(self.output_op,
+                                        feed_dict= feedin),
+                               columns= self.imputation_target.columns)
+          minibatch_list.append(y_batch)
+        y_out = pd.DataFrame(pd.concat(minibatch_list, ignore_index= True),
+                             columns= self.imputation_target.columns)
+        output_df = self.imputation_target.copy()
+        output_df[np.invert(self.na_matrix.values)] = y_out[np.invert(self.na_matrix.values)]
+        self.output_list.append(output_df)
+    return self
+
+  def batch_yield_samples(self,
+                             m= 50,
+                             b_size= 256,
+                             verbose= True):
+    """
+    Method used to generate a set of m imputations via the 'yield' command, allowing
+    imputations to be used in a 'for' loop'
+
+    This function is for a dataset large enough to be stored in memory, but
+    too large to be passed into the model in its entirety. This may be due to
+    GPU memory limitations, or just the size of the model
+
+    If a model has been pre-trained, on subsequent runs this function can be
+    directly called without having to train first. An 'if' statement checking
+    the default save location is useful for this.
+
+    Args:
+      m: Integer. Number of imputations to generate.
+
+      b_size: Integer. Number of data entries to process at once. For managing
+      wider datasets, smaller numbers may be required.
+
+      verbose: Boolean. Prints out messages.
+
+    Returns:
+      Self    """
+    if not self.model_built:
+      raise AttributeError("The computation graph must be built before the model"\
+                           " can be trained")
+
+    if self.input_is_pipeline:
+      raise AttributeError("Model was constructed to accept pipeline data, either"\
+                           " use 'pipeline_yield_samples' method or rebuild model "\
+                           "with in-memory dataset.")
+    with tf.Session(graph= self.graph) as sess:
+      self.saver.restore(sess, self.savepath)
+      if verbose:
+        print("Model restored.")
+      for n in range(m):
+        feed_data = self.imputation_target.values
+        minibatch_list = []
+        for batch in self._batch_iter_output(feed_data, b_size):
+          if self.additional_data is not None:
+            feedin = {self.X: batch[0], self.X_add: batch[1]}
+          else:
+            feedin = {self.X: batch}
+          y_batch = pd.DataFrame(sess.run(self.output_op,
+                                        feed_dict= feedin),
+                               columns= self.imputation_target.columns)
+          minibatch_list.append(y_batch)
+        y_out = pd.DataFrame(pd.concat(minibatch_list, ignore_index= True),
+                             columns= self.imputation_target.columns)
+        output_df = self.imputation_target.copy()
+        output_df[np.invert(self.na_matrix.values)] = y_out[np.invert(self.na_matrix.values)]
+        yield output_df
+    return self
+
+  def overimpute(self,
+                 spikein = 0.1,
+                 training_epochs= 100,
+                 report_ival = 10,
+                 report_samples = 32,
+                 plot_all= True,
+                 verbose= True,
+                 verbosity_ival= 1,
+                 spike_seed= 42,
+                 excessive= False
+                 ):
+    """
+    This function spikes in additional missingness, so that known values can be
+    used to help adjust the complexity of the model. As conventional train/
+    validation splits can still lead to autoencoders overtraining, the method for
+    limiting complexity is overimputation and early stopping. This gives an
+    estimate of how the model will react to unseen variables.
+
+    Error is defined as RMSE for continuous variables, and classification error
+    for binary and categorical variables (ie. 1 - accuracy). Note that this means
+    that binary classification is inherently dependent on a selection threshold
+    of 0.5, and softmax accuracy will automatically decrease as a function of the
+    number of classes within the model. All three will be affected by the degree
+    of imbalance within the dataset.
+
+    The accuracy measures provided here may not be ideal for all problems, but
+    they are generally appropriate for selecting optimum complexity. Should the
+    lines denoting error begin to trend upwards, this indicates overtraining and
+    is a sign that the training_epochs parameter to the .train_model() method should
+    be capped before this point.
+
+    The actual optimal point may differ from that indicated by the .overimpute()
+    method for two reasons:
+      -The loss that is spiked in reduces the overall data available to the algorithm
+      to learn the patterns inherent, so there should be some improvement in performance
+      when .train_model() is called. If this is a concern, then it should be possible
+      to compare the behaviour of the loss figure between .train_model() and
+      .overimpute().
+      -The missingness inherent to the data may depend on some unobserved factor.
+      In this case, the bias in the observed data may lead to inaccurate inference.
+
+    It is worth visually inspecting the distribution of the overimputed values
+    against imputed values (using plot_all) to ensure that they fall within a
+    sensible range.
+
+    Args:
+      spikein: Float, between 0 and 1. The proportion of total values to remove
+      from the dataset at random. As this is a random selection, the sample should
+      be representative. It should also equally capture known and missing values,
+      therefore this sample represents the percentage of known data to remove.
+      If concerns about sampling remain, adjusting this number or changing the
+      seed can allow for validation. Larger numbers mean greater amounts of removed
+      data, which may mean estimates of optimal training time might be skewed.
+      This can be resolved by lowering the learning rate and aiming for a window.
+
+      training_epochs: Integer. Specifies the number of epochs model should be
+      trained for. It is often worth specifying longer than expected to ensure
+      that the model does not overtrain, or that another, better, optimum exists
+      given slightly longer training time.
+
+      report_ival: Integer. The interval between sampling from the posterior of
+      the model. Smaller intervals mean a more granular view of convergence,
+      but also drastically slow training time.
+
+      report_samples: The number of Monte-Carlo samples drawn for each check of
+      the posterior at report_ival. Greater numbers of samples means a longer
+      runtime for overimputation. For low numbers of samples, the impact will be
+      reduced, though for large numbers of Monte-Carlo samples, report_ival will
+      need to be adjusted accordingly. I recommend a number between 5 and 25,
+      depending on the complexity of the data.
+
+      plot_all: Generates plots of the distribution of spiked in values v. the
+      mean of the imputations. Continuous values have a density plot, categorical
+      values a bar plot representing proportions. Only the mean is plotted at this
+      point for simplicity's sake.
+
+      verbose: Boolean. Prints out messages, including loss
+
+      verbosity_ival: Integer. This number determines the interval between
+      messages.
+
+      spike_seed: A different seed, separate to the one used in the main call,
+      used to initialise the RNG for the missingness spike-in.
+
+      excessive: Unlike .train_model()'s excessive arg, this argument prints the
+      entire batch output to screen. This allows for inspection for unusual values
+      appearing, useful if the model's accuracy will not reduce.
+
+    """
+    if not self.model_built:
+      raise AttributeError("The computation graph must be built before the model"\
+                           " can be trained")
+
+    if self.input_is_pipeline:
+      raise AttributeError("Overimputation not currently supported for models"\
+                           " which use a pipeline function for input.")
+    #These values simplify control flow used later for error calculation and
+    #visualisation of convergence.
+    rmse_in = False
+    sacc_in = False
+    bacc_in = False
+    if 'rmse' in self.output_types:
+      rmse_in = True
+    if 'sacc' in self.output_types:
+      def sacc(true, pred, spike): #Softmax accuracy
+        a = np.argmax(true, 1)
+        b = np.argmax(pred, 1)
+        return np.sum(a[spike.flatten()] == b[spike.flatten()]) / np.sum(spike)
+      sacc_in = True
+
+    if 'bacc' in self.output_types:
+      def bacc(true, pred, spike):
+        pred = (pred > 0.5).astype(np.int_)
+        return np.sum(true[spike] == pred[spike]) / np.sum(spike)
+      bacc_in = True
+
+    feed_data = self.imputation_target.copy()
+    na_loc = self.na_matrix
+    np.random.seed(spike_seed)
+    n_softmax = 0 #Necessary to derive the average classification error
+
+    #Pandas lacks an equivalent to tf.split, so this is used to divide columns
+    #for their respective error metrics
+    break_list = list(np.cumsum(self.size_index))
+    break_list.insert(0, 0)
+
+    #Generate spike-in
+    spike = []
+    for n in range(len(self.size_index)):
+      if self.output_types[n] == 'sacc':
+        temp_spike = pd.Series(np.random.choice([True, False],
+                                                size= self.imputation_target.shape[0],
+                                                p= [spikein, 1-spikein]))
+
+        spike.append(pd.concat([temp_spike]*self.size_index[n], axis=1))
+        n_softmax += 1
+
+      else:
+        spike.append(pd.DataFrame(np.random.choice([True, False],
+                                        size= [self.imputation_target.shape[0],
+                                               self.size_index[n]],
+                                        p= [spikein, 1-spikein])))
+    spike = pd.concat(spike, axis= 1)
+    spike.columns = self.imputation_target.columns
+    spike[np.invert(na_loc)] = False
+    feed_data[spike] = 0
+    feed_data =  feed_data.values
+    na_loc[spike] = False
+    spike = spike.values
+    na_loc = na_loc.values
+
+    #Initialise lists for plotting
+    s_rmse = []
+    a_rmse = []
+    s_bacc = []
+    a_bacc = []
+    s_sacc = []
+    a_sacc = []
+    with tf.Session(graph= self.graph) as sess:
+      sess.run(self.init)
+      print("Model initialised")
+      print()
+      for epoch in range(training_epochs + 1):
+        count = 0
+        run_loss = 0
+        for batch in self._batch_iter(feed_data, na_loc, self.train_batch):
+          if np.sum(batch[1]) == 0:
+            continue
+          feedin = {self.X: batch[0], self.na_idx: batch[1]}
+          if self.additional_data is not None:
+            feedin[self.X_add] = batch[2]
+
+          if excessive:
+            out, loss, _ = sess.run([self.output_op, self.joint_loss, self.train_step],
+                             feed_dict= feedin)
+            print("Current cost:", loss)
+            print(out)
+          else:
+            loss, _ = sess.run([self.joint_loss, self.train_step],
+                             feed_dict= feedin)
+          count +=1
+
+          if not np.isnan(loss):
+            run_loss += loss
+        if verbose:
+          if epoch % verbosity_ival == 0:
+            print('Epoch:', epoch, ", loss:", str(run_loss/count))
+
+        if epoch % report_ival == 0:
+          """
+          For each report interval, generate report_samples worth of imputations
+          and measure both individual and aggregate error values
+          """
+          #Initialise losses
+          single_rmse = 0
+          single_sacc = 0
+          single_bacc = 0
+          first =  True
+          for sample in range(report_samples):
+            minibatch_list = []
+            for batch in self._batch_iter_output(feed_data, self.train_batch):
+              feedin = {self.X: batch}
+              if self.additional_data is not None:
+                feedin = {self.X: batch[0]}
+                feedin[self.X_add] = batch[1]
+              else:
+                feedin = {self.X: batch}
+              y_batch = pd.DataFrame(sess.run(self.output_op,
+                                              feed_dict= feedin),
+                                      columns= self.imputation_target.columns)
+              minibatch_list.append(y_batch)
+            y_out = pd.DataFrame(pd.concat(minibatch_list, ignore_index= True),
+                                 columns= self.imputation_target.columns)
+
+            #Calculate individual imputation losses
+            for n in range(len(self.size_index)):
+              temp_pred = y_out.iloc[:,break_list[n]:break_list[n+1]]
+              temp_true = self.imputation_target.iloc[:,break_list[n]:break_list[n+1]]
+              temp_spike = spike[:,break_list[n]:break_list[n+1]]
+              if self.output_types[n] == 'sacc':
+                temp_spike = temp_spike[:,0]
+                single_sacc += (1 - sacc(temp_true.values,
+                                         temp_pred.values, temp_spike)) / n_softmax
+
+              elif self.output_types[n] == 'rmse':
+                single_rmse += np.sqrt(mse(temp_true[temp_spike],
+                                           temp_pred[temp_spike]))
+              else:
+                single_bacc += 1 - bacc(temp_true.values, temp_pred.values, temp_spike)
+
+            if first:
+              running_output = y_out
+              first= False
+            else:
+              running_output += y_out
+          single_rmse = single_rmse / report_samples
+          single_sacc = single_sacc / report_samples
+          single_bacc = single_bacc / report_samples
+          y_out = running_output / report_samples
+
+          #Calculate aggregate imputation losses
+          agg_rmse = 0
+          agg_sacc = 0
+          agg_bacc = 0
+          for n in range(len(self.size_index)):
+            temp_pred = y_out.iloc[:,break_list[n]:break_list[n+1]]
+            temp_true = self.imputation_target.iloc[:,break_list[n]:break_list[n+1]]
+            temp_spike = spike[:,break_list[n]:break_list[n+1]]
+            if self.output_types[n] == 'sacc':
+              temp_spike = temp_spike[:,0]
+              if plot_all:
+                temp_pred[temp_spike].mean().plot(kind= 'bar', label= 'Predicted values')
+                temp_true[temp_spike].mean().plot(kind= 'bar', alpha= 0.5,
+                         color= 'r', align= 'edge', label= 'Known values')
+                plt.title('Spiked categorical proportion')
+                plt.legend()
+                plt.show()
+              agg_sacc += (1 - sacc(temp_true.values, temp_pred.values,
+                                   temp_spike)) / n_softmax
+            elif self.output_types[n] == 'rmse':
+              if plot_all:
+                for n_rmse in range(len(temp_pred.columns)):
+                  t_p = temp_pred.iloc[:,n_rmse]
+                  t_t = temp_true.iloc[:,n_rmse]
+                  t_s = temp_spike[:,n_rmse]
+                  t_p[t_s].plot(kind= 'density', label= 'Predicted values')
+                  t_t[t_s].plot(kind= 'density', alpha= 0.5, color= 'r', label= 'Known values')
+                  plt.title('Density plot of spiked continuous values: ' + \
+                            temp_pred.columns[n_rmse])
+                  plt.legend()
+                  plt.show()
+
+              agg_rmse += np.sqrt(mse(temp_true[temp_spike],
+                                         temp_pred[temp_spike]))
+            else:
+              if plot_all:
+                temp_pred[temp_spike].mean().plot(kind= 'bar', label= 'Predicted proportions')
+                temp_true[temp_spike].mean().plot(kind= 'bar', alpha= 0.5,
+                         color= 'r', align= 'edge', label= 'Known proportions')
+                plt.title('Spiked binary proportions')
+                plt.legend()
+                plt.show()
+              agg_bacc += 1 - bacc(temp_true.values, temp_pred.values, temp_spike)
+
+          #Plot losses depending on which loss values present in data
+          if rmse_in:
+            s_rmse.append(single_rmse)
+            a_rmse.append(agg_rmse)
+            print("Individual RMSE on spike-in:", single_rmse)
+            print("Aggregated RMSE on spike-in:", agg_rmse)
+            plt.plot(s_rmse, 'k-', label= "Individual RMSE")
+            plt.plot(a_rmse, 'k--', label= "Aggregated RMSE")
+            min_sr = min(s_rmse)
+            min_ar = min(a_rmse)
+            plt.plot([min_sr]*len(s_rmse), 'r:')
+            plt.plot([min_ar]*len(a_rmse), 'r:')
+            plt.plot(s_rmse.index(min(s_rmse)),
+                   min_sr, 'rx')
+            plt.plot(a_rmse.index(min(a_rmse)),
+                   min_ar, 'rx')
+          if sacc_in:
+            s_sacc.append(single_sacc)
+            a_sacc.append(agg_sacc)
+            print("Individual error on softmax spike-in:", single_sacc)
+            print("Aggregated error on softmax spike-in:", agg_sacc)
+            plt.plot(s_sacc, 'g-', label= "Individual softmax error")
+            plt.plot(a_sacc, 'g--', label= "Aggregated softmax error")
+            min_ss = min(s_sacc)
+            min_as = min(a_sacc)
+            plt.plot([min_ss]*len(s_sacc), 'r:')
+            plt.plot([min_as]*len(a_sacc), 'r:')
+            plt.plot(s_sacc.index(min(s_sacc)),
+                   min_ss, 'rx')
+            plt.plot(a_sacc.index(min(a_sacc)),
+                   min_as, 'rx')
+          if bacc_in:
+            s_bacc.append(single_bacc)
+            a_bacc.append(agg_bacc)
+            print("Individual error on binary spike-in:", single_bacc)
+            print("Aggregated error on binary spike-in:", agg_bacc)
+            plt.plot(s_bacc, 'b-', label= "Individual binary error")
+            plt.plot(a_bacc, 'b--', label= "Aggregated binary error")
+            min_sb = min(s_bacc)
+            min_ab = min(a_bacc)
+            plt.plot([min_sb]*len(s_bacc), 'r:')
+            plt.plot([min_ab]*len(a_bacc), 'r:')
+            plt.plot(s_bacc.index(min(s_bacc)),
+                   min_sb, 'rx')
+            plt.plot(a_bacc.index(min(a_bacc)),
+                   min_ab, 'rx')
+
+          #Complete plots
+          plt.title("Spike-in error levels as training progresses")
+          plt.ylabel("Error (see documentation for details)")
+          plt.legend()
+          plt.ylim(ymin= 0)
+          plt.xlabel("Report interval")
+          plt.show()
+
+      print("Overimputation complete. Adjust complexity as needed.")
+      return self
+
+  def build_model_pipeline(self,
+                           data_sample,
+                           categorical_columns= None,
+                           softmax_columns= None,
+                           unsorted= True,
+                           additional_data_sample= None,
+                           verbose= True,
+                           crossentropy_adj= 1,
+                           loss_scale = 1):
+    """
+    This function is for integration with databasing or any dataset that needs
+    to be batched into memory. The data sample is simply there to allow the
+    original constructor to be recycled. The head of the data should be sufficient
+    to build the imputation model. The input pipeline itself should pre-scale
+    the data, and code null values as type np.nan. The pipeline ought to output
+    a Pandas DataFrame. If additional data will be passed in, then the return must
+    be a list of two DataFrames. The columns of the dataframe will be re-arranged
+    so that error functions are efficiently generated.
+
+    IT IS IMPERITIVE that this ordering is respected. Design the input batching
+    function accordingly.
+
+    The categorical columns should be a list of column names. Softmax columns
+    should be a list of lists of column names. This will allow the model to
+    dynamically assign cost functions to the correct variables. If, however,
+    the data comes pre-sorted, arranged can be set to "true", in which case
+    the arguments can be passed in as integers of size, ie. shape[1] attributes
+    for each of the relevant categories.
+
+    In other words, pre-sort your data and pass in the integers, so indexing
+    dynamically doesn't become too difficult. Alternatively, list(df.columns.values)
+    will output a list of column names, which can be easily implemented in the
+    'for' loop which constructs your dummy variables.
+    """
+    self.input_is_pipeline = True
+    c_c = categorical_columns
+    s_c = softmax_columns
+    us = unsorted
+    a_d = additional_data_sample
+    vb = verbose
+    cea = crossentropy_adj
+    l_s = loss_scale
+
+    self.build_model(data_sample, c_c, s_c, us, a_d, vb, cea, l_s)
+
+    return self
+
+  def train_model_pipeline(self,
+                           input_pipeline,
+                           training_epochs= 100,
+                           verbose= True,
+                           verbosity_ival= 1,
+                           excessive= False):
+    """
+    This is the alternative method for optimising the model's parameters when input
+    data must be batched into memory. Must be called before imputation can be
+    performed. The model will then be saved to the specified directory
+
+    Args:
+      input_pipeline: Function which yields a pre-processed and scaled DataFrame
+      from the designated source, be it a server or large flat file.
+
+      training_epochs: Integer. The number of epochs the model will run for
+
+      verbose: Boolean. Prints out messages, including loss
+
+      verbosity_ival: Integer. This number determines the interval between
+      messages.
+
+      excessive: Boolean. Used for troubleshooting, this argument will cause the
+      cost of each batch to be printed to the terminal.
+
+    Returns:
+      Self. Model is automatically saved upon reaching specified number of epochs
+
+    """
+    self.input_pipeline = input_pipeline
+    if not self.model_built:
+      raise AttributeError("The computation graph must be built before the model"\
+                           " can be trained")
+    if not self.input_is_pipeline:
+      raise AttributeError("Model was constructed to accept locally-stored data,"\
+                           "either use 'train_model' method or rebuild model "\
+                           "with the 'build_model_pipeline' method.")
+
+    if self.seed is not None:
+      np.seed(self.seed)
+    with tf.Session(graph= self.graph) as sess:
+      sess.run(self.init)
+      if verbose:
+        print("Model initialised")
+        print()
+      for epoch in range(training_epochs):
+        count = 0
+        run_loss = 0
+
+        for feed_data in input_pipeline:
+          if self.additional_data is None:
+            if not isinstance(feed_data, pd.DataFrame):
+              raise TypeError("Input data must be in a DataFrame")
+            na_loc = feed_data.notnull().astype(bool).values
+            feedin = {self.X: feed_data.values,
+                      self.na_idx: na_loc}
+          else:
+            if not isinstance(feed_data, list):
+              raise TypeError("Input should be a list of two DataFrames, with "\
+                              "index 0 containing the target imputation data, and"\
+                              " the data at index 1 containing additional data")
+            if len(feed_data) != 2:
+              raise TypeError("Input should be a list of two DataFrames, with "\
+                              "index 0 containing the target imputation data, and"\
+                              " the data at index 1 containing additional data")
+            if not isinstance(feed_data[0], pd.DataFrame):
+              raise TypeError("Input data must be in a DataFrame")
+            if not isinstance(feed_data[1], pd.DataFrame):
+              raise TypeError("Additional data must be in a DataFrame")
+            na_loc = feed_data[0].notnull().astype(bool).values
+            feedin = {self.X: feed_data[0].fillna(0).values,
+                      self.X_add: feed_data[1].fillna(0).values,
+                      self.na_idx: na_loc}
+
+          if np.sum(na_loc) == 0:
+            continue
+          loss, _ = sess.run([self.joint_loss, self.train_step],
+                             feed_dict= feedin)
+          if excessive:
+            print("Current cost:", loss)
+          count +=1
+          if not np.isnan(loss):
+            run_loss += loss
+        if verbose:
+          if epoch % verbosity_ival == 0:
+            print('Epoch:', epoch, ", loss:", str(run_loss/count))
+      if verbose:
+        print("Training complete. Saving file...")
+      save_path = self.saver.save(sess, self.savepath)
+      if verbose:
+        print("Model saved in file: %s" % save_path)
+    return self
+
+  def yield_samples_pipeline(self,
+                             verbose= False):
+    """
+    As its impossible to know the specifics of the pipeline, this method simply
+    cycles through all data provided by the input function. The number of imputations
+    can be specified by the user, depending on their needs.
+
+    Args:
+      verbose: Prints out messages
+
+    Yields:
+      A 'DataFrame' of the size specified by the input function passed to the
+      'train_model_pipeline' method.
+
+    Returns:
+      Self
+
+    """
+    if not self.model_built:
+      raise AttributeError("The computation graph must be built before the model"\
+                           " can be trained")
+    if not self.input_is_pipeline:
+      raise AttributeError("Model was constructed to accept locally-stored data,"\
+                           "either use 'train_model' method or rebuild model "\
+                           "with the 'build_model_pipeline' method.")
+
+    if self.seed is not None:
+      np.seed(self.seed)
+    with tf.Session(graph= self.graph) as sess:
+      self.saver.restore(sess, self.savepath)
+      if verbose:
+        print("Model restored.")
+
+      for feed_data in self.inpinput_pipeline:
+        if self.additional_data is None:
+          if not isinstance(feed_data, pd.DataFrame):
+            raise TypeError("Input data must be in a DataFrame")
+          na_loc = feed_data.notnull().astype(bool).values
+          feedin = {self.X: feed_data.fillna(0).values}
+        else:
+          if not isinstance(feed_data, list):
+            raise TypeError("Input should be a list of two DataFrames, with "\
+                            "index 0 containing the target imputation data, and"\
+                            " the data at index 1 containing additional data")
+          if len(feed_data) != 2:
+            raise TypeError("Input should be a list of two DataFrames, with "\
+                            "index 0 containing the target imputation data, and"\
+                            " the data at index 1 containing additional data")
+          if not isinstance(feed_data[0], pd.DataFrame):
+            raise TypeError("Input data must be in a DataFrame")
+          if not isinstance(feed_data[1], pd.DataFrame):
+            raise TypeError("Additional data must be in a DataFrame")
+          na_loc = feed_data[0].notnull().astype(bool).values
+          feedin = {self.X: feed_data[0].fillna(0).values,
+                    self.X_add: feed_data[1].fillna(0).values}
+          feed_data = feed_data[0]
+        na_loc = feed_data.notnull().astype(bool).values
+
+        y_out = pd.DataFrame(sess.run(self.output_op,feed_dict= feedin),
+                                columns= self.imputation_target.columns)
+        output_df = self.imputation_target.copy()
+        output_df[np.invert(na_loc)] = y_out[np.invert(na_loc)]
+        yield output_df
+
+    return self
+
+