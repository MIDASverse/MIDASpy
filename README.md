
<!-- README.md is generated from README.Rmd. Please edit that file -->

# MIDASpy<img src='MIDASpy_logo.png' align="right" height="139" /></a>

<!-- badges: start -->

<!-- [![CRAN status](https://www.r-pkg.org/badges/version/dplyr)](https://cran.r-project.org/package=dplyr) -->

<!-- [![R build status](https://github.com/tidyverse/dplyr/workflows/R-CMD-check/badge.svg)](https://github.com/tidyverse/dplyr/actions?workflow=R-CMD-check) -->

<!-- [![Codecov test coverage](https://codecov.io/gh/tidyverse/dplyr/branch/master/graph/badge.svg)](https://codecov.io/gh/tidyverse/dplyr?branch=master) -->

<!-- [![R build status](https://github.com/tidyverse/dplyr/workflows/R-CMD-check/badge.svg)](https://github.com/tidyverse/dplyr/actions) -->

<!-- badges: end -->

## Overview

**MIDASpy** is a Python class for multiply imputing missing data using
MIDAS, a deep learning method based on denoising autoencoder neural
networks. The **MIDASpy** algorithm offers significant accuracy and
efficiency advantages over other multiple imputation strategies,
particularly when applied to large datasets with complex features. In
addition to implementing the algorithm, the class contains functions for
processing data before and after model training, running imputation
model diagnostics, generating multiple completed datasets, and
estimating regression models on these datasets.

For an implementation in R, see our **rMIDAS** repository
[here](https://github.com/MIDASverse/rMIDAS).

## Background on MIDAS

For more information on the MIDAS method, see:

Lall, Ranjit, and Thomas Robinson. 2020. “Applying the MIDAS Touch: How
to Handle Missing Values in Large and Complex Data.” APSA Preprints.
<https://doi.org/10.33774/apsa-2020-3tk40-v3>

## Installation

To install via pip, input the following command into the terminal:  
`pip install MIDASpy`

The latest development version (potentially unstable) can be installed
via the terminal with: `pip install
git+https://github.com/MIDASverse/MIDASpy.git`

MIDAS requires:

  - Python (\>=3.5)
  - Numpy (\>=1.5)
  - Pandas (\>=0.19)
  - Tensorflow (\>= 1.10) – **TensorFlow 2.X now fully supported**
  - Matplotlib
  - TensorFlow Addons (\>=0.11 if using Tensorflow \>= 2.0)

Tensorflow also has a number of requirements, particularly if GPU
acceleration is desired. See <https://www.tensorflow.org/install/> for
details.

## Example

<<<<<<< HEAD
For a simple demonstration of **MIDASpy**, see
[this](https://github.com/MIDASverse/MIDASpy/blob/master/Examples/midas_demo.ipynb)
page.

## Version 1.1.0 (October 2020)

Update adds **full Tensorflow 2.X support**:

  - Users can now run the MIDAS algorithm in TensorFlow 2.X (TF1 support
    retained)

  - Tidier handling of random seed setting across both TensorFlow and
    NumPy

  - Minor bug fixes
=======
For a simple demonstration of **MIDASpy**, see our Jupyter Notebook [example](https://github.com/MIDASverse/MIDASpy/blob/master/Examples/midas_demo.ipynb). 
>>>>>>> 101ea593

## Version 1.0.2 (September 2020)

*v1.0.2 patches MIDASpy to allow for packaging to PyPi, and updates the
package name.*

Key changes in 1.0:

  - Minor, mainly cosmetic, changes to the underlying source code.
  - Renamed ‘categorical\_columns’ argument in build\_model() to
    ‘binary\_columns’ to avoid confusion
  - Added plotting arguments to overimputation() method to suppress
    intermediary overimputation plots (plot\_main) and all plots
    (skip\_plot).
  - Changed overimputation() plot titles, labels and legends
  - Added tensorflow 2.0 version check on import
  - Fixed seed-setting bug in earlier versions

## Previous versions

*Alpha 0.2:*

Variational autoencoder enabled. More flexibility in model
specification, although defaulting to a simple mirrored system. Deeper
analysis tools within .overimpute() for checking fit on continuous
values. Constructor code deconflicted. Individual output specification
enabled for very large datasets.

Key added features:

  - Variational autoencoder capacity added, including encoding to and
    sampling from latent space

Planned features:

  - Time dependence handling through recurrent cells
  - Improving the pipeline methods for very large datasets
  - Tensorboard integration
  - Dropout scaling
  - A modified constructor that can generate embeddings for better
    interpolation of features
  - R support

Wish list:

  - Smoothing for time series (LOESS?)
  - Informative priors?

*Alpha 0.1:*

  - Basic functionality feature-complete.
  - Support for mixed categorical and continuous data types
  - An “additional data” pipeline, allowing data that may be relevant to
    the imputation to be included (without being included in error
    generating statistics)
  - Simplified calibration for model complexity through the
    “overimputation” function, including visualization of
    reconstructed features
  - Basic large dataset functionality

**NOTE**: An earlier version of the software is stored
[here](https://github.com/Oracen/MIDAS).<|MERGE_RESOLUTION|>--- conflicted
+++ resolved
@@ -62,10 +62,8 @@
 
 ## Example
 
-<<<<<<< HEAD
-For a simple demonstration of **MIDASpy**, see
-[this](https://github.com/MIDASverse/MIDASpy/blob/master/Examples/midas_demo.ipynb)
-page.
+For a simple demonstration of **MIDASpy**, see our Jupyter Notebook
+[example](https://github.com/MIDASverse/MIDASpy/blob/master/Examples/midas_demo.ipynb).
 
 ## Version 1.1.0 (October 2020)
 
@@ -78,9 +76,6 @@
     NumPy
 
   - Minor bug fixes
-=======
-For a simple demonstration of **MIDASpy**, see our Jupyter Notebook [example](https://github.com/MIDASverse/MIDASpy/blob/master/Examples/midas_demo.ipynb). 
->>>>>>> 101ea593
 
 ## Version 1.0.2 (September 2020)
 
